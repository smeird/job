--- conflicted
+++ resolved
@@ -176,7 +176,7 @@
     <div class="grid gap-6 lg:grid-cols-[320px,1fr]">
         <nav class="rounded-2xl border border-slate-800/80 bg-slate-900/70 p-6">
             <ol class="space-y-4">
-<<<<<<< HEAD
+
                 <?php foreach ($wizardSteps as $stepItem) : ?>
                     <li
                         class="flex items-start gap-3"
@@ -188,15 +188,7 @@
                         >
                             <?= (int) $stepItem['index'] ?>
                         </span>
-=======
-                <template x-for="item in steps" :key="item.index">
-                    <li class="flex items-start gap-3" :class="item.index === step ? 'text-white' : 'text-slate-500'">
-                        <span
-                            class="flex h-9 w-9 items-center justify-center rounded-full border"
-                            :class="item.index === step ? 'border-indigo-400 bg-indigo-500/20 text-indigo-200' : 'border-slate-700'"
-                            x-text="item.index"
-                        ></span>
->>>>>>> 88546a50
+
                         <div>
                             <p class="text-sm font-semibold">
                                 <?= htmlspecialchars($stepItem['title'], ENT_QUOTES | ENT_SUBSTITUTE, 'UTF-8') ?>
