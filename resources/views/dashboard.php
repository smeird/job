<?php
/** @var string $title */
/** @var string $subtitle */
/** @var string $email */
/** @var array<int, array<string, mixed>> $jobDocuments */
/** @var array<int, array<string, mixed>> $cvDocuments */
/** @var array<int, array<string, mixed>> $generations */
/** @var array<int, array<string, mixed>> $modelOptions */

$fullWidth = true;

$wizardState = [
    'jobDocuments' => $jobDocuments,
    'cvDocuments' => $cvDocuments,
    'models' => $modelOptions,
    'generations' => $generations,
];

$wizardJson = htmlspecialchars(
    json_encode($wizardState, JSON_UNESCAPED_UNICODE | JSON_UNESCAPED_SLASHES),
    ENT_QUOTES,
    'UTF-8'
);
?>
<?php ob_start(); ?>
<<<<<<< HEAD
<div
    x-data="generationWizard(<?= $wizardJson ?>)"
    class="space-y-10"
>
    <div class="flex flex-col gap-4 md:flex-row md:items-center md:justify-between">
        <div>
            <p class="text-sm uppercase tracking-widest text-indigo-400">Signed in as <?= htmlspecialchars($email, ENT_QUOTES) ?></p>
            <h2 class="mt-2 text-3xl font-semibold tracking-tight text-white">Application tailoring</h2>
            <p class="mt-2 text-base text-slate-400">
                Queue a new generation by pairing a job description with your best CV.
                Adjust generation parameters and confirm before sending it to the AI queue.
            </p>
        </div>
        <form method="post" action="/auth/logout" class="md:self-end">
            <button type="submit" class="inline-flex items-center justify-center rounded-lg border border-slate-700 px-4 py-2 text-sm font-medium text-slate-200 transition hover:border-slate-500 hover:bg-slate-800">
                Sign out
            </button>
=======
<div class="space-y-6">
    <div class="space-y-2">
        <h2 class="text-xl font-semibold">Welcome back, <?= htmlspecialchars($email, ENT_QUOTES | ENT_SUBSTITUTE, 'UTF-8') ?></h2>
        <p class="text-slate-300">You're signed in to job.smeird.com. Use the quick links below to manage your security.</p>
    </div>
    <div class="space-y-3">
        <a href="/auth/backup-codes" class="block w-full rounded-md bg-indigo-600 hover:bg-indigo-500 px-4 py-3 text-center font-semibold">Generate backup codes</a>
        <form method="post" action="/auth/logout">
            <input type="hidden" name="_token" value="<?= htmlspecialchars((string) $csrfToken, ENT_QUOTES | ENT_SUBSTITUTE, 'UTF-8') ?>">
            <button type="submit" class="w-full rounded-md border border-slate-600 hover:bg-slate-700 px-4 py-2 text-center font-semibold">Sign out</button>
>>>>>>> 3b93c1b7
        </form>
    </div>

    <div class="grid gap-6 lg:grid-cols-[320px,1fr]">
        <nav class="rounded-2xl border border-slate-800/80 bg-slate-900/70 p-6">
            <ol class="space-y-4">
                <template x-for="item in steps" :key="item.index">
                    <li class="flex items-start gap-3" :class="item.index === step ? 'text-white' : 'text-slate-500'">
                        <span class="flex h-9 w-9 items-center justify-center rounded-full border" :class="item.index === step ? 'border-indigo-400 bg-indigo-500/20 text-indigo-200' : 'border-slate-700'">{{ item.index }}</span>
                        <div>
                            <p class="text-sm font-semibold" x-text="item.title"></p>
                            <p class="text-xs text-slate-500" x-text="item.description"></p>
                        </div>
                    </li>
                </template>
            </ol>
        </nav>
        <section class="rounded-2xl border border-slate-800/80 bg-slate-900/70 shadow-xl">
            <div class="border-b border-slate-800/60 px-6 py-4">
                <h3 class="text-lg font-semibold text-white" x-text="steps[step - 1]?.title"></h3>
                <p class="text-sm text-slate-400" x-text="steps[step - 1]?.helper"></p>
            </div>
            <div class="space-y-6 px-6 py-6">
                <template x-if="isWizardDisabled">
                    <div class="rounded-xl border border-amber-500/40 bg-amber-500/10 p-4 text-sm text-amber-200">
                        Upload at least one job description and CV to begin.
                    </div>
                </template>

                <div x-show="step === 1" x-cloak class="space-y-4">
                    <template x-if="jobDocuments.length === 0">
                        <p class="rounded-xl border border-slate-700 bg-slate-800/50 p-5 text-sm text-slate-300">
                            You do not have any job descriptions yet. Upload one to start tailoring.
                        </p>
                    </template>
                    <template x-for="job in jobDocuments" :key="job.id">
                        <label class="flex cursor-pointer flex-col gap-1 rounded-xl border px-4 py-3 transition" :class="form.job_document_id === job.id ? 'border-indigo-400 bg-indigo-500/10 text-white' : 'border-slate-700 hover:border-slate-500 hover:bg-slate-800/40'">
                            <div class="flex items-center justify-between">
                                <div class="flex items-center gap-3">
                                    <span class="flex h-8 w-8 items-center justify-center rounded-full bg-indigo-500/20 text-indigo-200">
                                        <svg aria-hidden="true" class="h-4 w-4" fill="none" stroke="currentColor" stroke-width="1.5" viewBox="0 0 24 24">
                                            <path d="M4 5h16M4 12h16M4 19h16" stroke-linecap="round" stroke-linejoin="round" />
                                        </svg>
                                    </span>
                                    <div>
                                        <p class="font-medium" x-text="job.filename"></p>
                                        <p class="text-xs text-slate-400">Added <span x-text="formatDate(job.created_at)"></span></p>
                                    </div>
                                </div>
                                <input type="radio" class="hidden" name="job_document" :value="job.id" x-model="form.job_document_id">
                                <span class="text-xs uppercase tracking-wide" :class="form.job_document_id === job.id ? 'text-indigo-300' : 'text-slate-500'">
                                    Select
                                </span>
                            </div>
                        </label>
                    </template>
                </div>

                <div x-show="step === 2" x-cloak class="space-y-4">
                    <template x-if="cvDocuments.length === 0">
                        <p class="rounded-xl border border-slate-700 bg-slate-800/50 p-5 text-sm text-slate-300">
                            Upload a CV to continue.
                        </p>
                    </template>
                    <template x-for="cv in cvDocuments" :key="cv.id">
                        <label class="flex cursor-pointer flex-col gap-1 rounded-xl border px-4 py-3 transition" :class="form.cv_document_id === cv.id ? 'border-indigo-400 bg-indigo-500/10 text-white' : 'border-slate-700 hover:border-slate-500 hover:bg-slate-800/40'">
                            <div class="flex items-center justify-between">
                                <div class="flex items-center gap-3">
                                    <span class="flex h-8 w-8 items-center justify-center rounded-full bg-emerald-500/20 text-emerald-200">
                                        <svg aria-hidden="true" class="h-4 w-4" fill="none" stroke="currentColor" stroke-width="1.5" viewBox="0 0 24 24">
                                            <path d="M5 7l5-4 5 4M5 17l5 4 5-4" stroke-linecap="round" stroke-linejoin="round" />
                                        </svg>
                                    </span>
                                    <div>
                                        <p class="font-medium" x-text="cv.filename"></p>
                                        <p class="text-xs text-slate-400">Added <span x-text="formatDate(cv.created_at)"></span></p>
                                    </div>
                                </div>
                                <input type="radio" class="hidden" name="cv_document" :value="cv.id" x-model="form.cv_document_id">
                                <span class="text-xs uppercase tracking-wide" :class="form.cv_document_id === cv.id ? 'text-indigo-300' : 'text-slate-500'">
                                    Select
                                </span>
                            </div>
                        </label>
                    </template>
                </div>

                <div x-show="step === 3" x-cloak class="space-y-6">
                    <div>
                        <p class="text-sm font-medium text-slate-200">Model</p>
                        <div class="mt-3 grid gap-3 md:grid-cols-3">
                            <template x-for="model in models" :key="model.value">
                                <button type="button" class="w-full rounded-xl border px-4 py-3 text-left text-sm transition" :class="form.model === model.value ? 'border-indigo-400 bg-indigo-500/10 text-white' : 'border-slate-700 hover:border-slate-500 hover:bg-slate-800/40'" @click="form.model = model.value">
                                    <p class="font-semibold" x-text="model.label"></p>
                                    <p class="mt-1 text-xs text-slate-400" x-text="model.value"></p>
                                </button>
                            </template>
                        </div>
                    </div>
                    <div class="space-y-2">
                        <div class="flex items-center justify-between text-sm text-slate-200">
                            <span>Creativity (temperature)</span>
                            <span class="font-semibold text-indigo-200" x-text="form.temperature.toFixed(1)"></span>
                        </div>
                        <input type="range" min="0" max="1" step="0.1" x-model.number="form.temperature" class="w-full accent-indigo-500">
                        <p class="text-xs text-slate-400">Higher values encourage more varied phrasing. Keep between 0.0 and 1.0 for grounded drafts.</p>
                    </div>
                </div>

                <div x-show="step === 4" x-cloak class="space-y-4">
                    <div class="rounded-xl border border-slate-800 bg-slate-900/60 p-4">
                        <h4 class="text-sm font-semibold text-slate-200">Review selections</h4>
                        <dl class="mt-3 space-y-2 text-sm text-slate-300">
                            <div class="flex items-start justify-between gap-4">
                                <dt class="text-slate-400">Job description</dt>
                                <dd class="font-medium text-right" x-text="selectedJobDocument ? selectedJobDocument.filename : 'None selected'"></dd>
                            </div>
                            <div class="flex items-start justify-between gap-4">
                                <dt class="text-slate-400">CV</dt>
                                <dd class="font-medium text-right" x-text="selectedCvDocument ? selectedCvDocument.filename : 'None selected'"></dd>
                            </div>
                            <div class="flex items-start justify-between gap-4">
                                <dt class="text-slate-400">Model</dt>
                                <dd class="font-medium text-right" x-text="displayModelLabel"></dd>
                            </div>
                            <div class="flex items-start justify-between gap-4">
                                <dt class="text-slate-400">Temperature</dt>
                                <dd class="font-medium text-right" x-text="form.temperature.toFixed(1)"></dd>
                            </div>
                        </dl>
                    </div>
                    <div class="rounded-xl border border-indigo-500/30 bg-indigo-500/10 p-4 text-sm text-indigo-100">
                        Once submitted, the request appears in your queue with status <strong class="font-semibold">queued</strong> until processing begins.
                    </div>
                </div>

                <div class="flex flex-col gap-3 border-t border-slate-800/60 pt-4 sm:flex-row sm:justify-between">
                    <div class="space-y-2">
                        <template x-if="error">
                            <div class="rounded-lg border border-rose-500/40 bg-rose-500/10 px-3 py-2 text-sm text-rose-200" x-text="error"></div>
                        </template>
                        <template x-if="successMessage">
                            <div class="rounded-lg border border-emerald-500/40 bg-emerald-500/10 px-3 py-2 text-sm text-emerald-200" x-text="successMessage"></div>
                        </template>
                    </div>
                    <div class="flex flex-col gap-3 sm:flex-row">
                        <button type="button" class="rounded-lg border border-slate-700 px-4 py-2 text-sm font-medium text-slate-300 transition hover:border-slate-500 hover:bg-slate-800/60" @click="previous()" :disabled="step === 1" :class="step === 1 ? 'cursor-not-allowed opacity-40' : ''">
                            Back
                        </button>
                        <template x-if="step < steps.length">
                            <button type="button" class="rounded-lg bg-indigo-500 px-5 py-2 text-sm font-semibold text-white transition hover:bg-indigo-400 disabled:cursor-not-allowed disabled:opacity-50" @click="next()" :disabled="!canMoveForward || isWizardDisabled">
                                Continue
                            </button>
                        </template>
                        <template x-if="step === steps.length">
                            <button type="button" class="rounded-lg bg-indigo-500 px-5 py-2 text-sm font-semibold text-white transition hover:bg-indigo-400 disabled:cursor-not-allowed disabled:opacity-50" @click="submit()" :disabled="isSubmitting || isWizardDisabled || !canSubmit">
                                <span x-show="!isSubmitting">Confirm &amp; queue</span>
                                <span x-show="isSubmitting" class="inline-flex items-center gap-2">
                                    <svg class="h-4 w-4 animate-spin" viewBox="0 0 24 24" fill="none" stroke="currentColor" stroke-width="1.5">
                                        <path d="M12 4v2m4.24.76l-1.42 1.42M20 12h-2m-.76 4.24l-1.42-1.42M12 20v-2m-4.24-.76l1.42-1.42M4 12h2m.76-4.24l1.42 1.42" stroke-linecap="round" stroke-linejoin="round"></path>
                                    </svg>
                                    Queuing…
                                </span>
                            </button>
                        </template>
                    </div>
                </div>
            </div>
        </section>
    </div>

    <section class="rounded-2xl border border-slate-800/80 bg-slate-900/70 p-6 shadow-xl">
        <div class="flex flex-col gap-4 md:flex-row md:items-center md:justify-between">
            <div>
                <h3 class="text-xl font-semibold text-white">Recent generations</h3>
                <p class="text-sm text-slate-400">Track each request from submission through completion.</p>
            </div>
        </div>
        <div class="mt-6 overflow-hidden rounded-xl border border-slate-800/80">
            <table class="min-w-full divide-y divide-slate-800 text-left text-sm text-slate-300">
                <thead class="bg-slate-900/80 text-xs uppercase tracking-wide text-slate-500">
                    <tr>
                        <th class="px-4 py-3">Requested</th>
                        <th class="px-4 py-3">Job description</th>
                        <th class="px-4 py-3">CV</th>
                        <th class="px-4 py-3">Model</th>
                        <th class="px-4 py-3">Temperature</th>
                        <th class="px-4 py-3">Status</th>
                    </tr>
                </thead>
                <tbody class="divide-y divide-slate-800/60">
                    <template x-if="generations.length === 0">
                        <tr>
                            <td colspan="6" class="px-4 py-5 text-center text-sm text-slate-400">
                                No generations yet. Your queued requests will appear here.
                            </td>
                        </tr>
                    </template>
                    <template x-for="item in generations" :key="item.id">
                        <tr class="hover:bg-slate-800/40">
                            <td class="px-4 py-4 text-slate-300" x-text="formatDateTime(item.created_at)"></td>
                            <td class="px-4 py-4 font-medium text-slate-200" x-text="item.job_document.filename"></td>
                            <td class="px-4 py-4" x-text="item.cv_document.filename"></td>
                            <td class="px-4 py-4" x-text="item.model"></td>
                            <td class="px-4 py-4" x-text="item.temperature.toFixed(1)"></td>
                            <td class="px-4 py-4">
                                <span class="inline-flex items-center rounded-full bg-slate-800 px-3 py-1 text-xs font-semibold uppercase tracking-wide" :class="item.status === 'queued' ? 'text-amber-200 bg-amber-500/10 border border-amber-400/30' : 'text-emerald-200 bg-emerald-500/10 border border-emerald-400/30'" x-text="item.status"></span>
                            </td>
                        </tr>
                    </template>
                </tbody>
            </table>
        </div>
    </section>
</div>

<script>
    document.addEventListener('alpine:init', () => {
        Alpine.data('generationWizard', (config) => ({
            step: 1,
            steps: [
                { index: 1, title: 'Choose job description', description: 'Select the role you want to tailor for.', helper: 'Pick the job posting that best matches the next application.' },
                { index: 2, title: 'Choose CV', description: 'Decide which base CV to tailor.', helper: 'Use the CV with the strongest baseline for this role.' },
                { index: 3, title: 'Set parameters', description: 'Adjust the model and creativity.', helper: 'Balance quality and speed with the right model and temperature.' },
                { index: 4, title: 'Confirm & queue', description: 'Review before submitting.', helper: 'Double-check your selections before queuing the request.' },
            ],
            jobDocuments: config.jobDocuments ?? [],
            cvDocuments: config.cvDocuments ?? [],
            models: config.models ?? [],
            generations: config.generations ?? [],
            form: {
                job_document_id: null,
                cv_document_id: null,
                model: (config.models?.[0]?.value) ?? '',
                temperature: 0.2,
            },
            isSubmitting: false,
            error: '',
            successMessage: '',
            get isWizardDisabled() {
                return this.jobDocuments.length === 0 || this.cvDocuments.length === 0;
            },
            get canMoveForward() {
                if (this.step === 1) {
                    return this.form.job_document_id !== null;
                }
                if (this.step === 2) {
                    return this.form.cv_document_id !== null;
                }
                if (this.step === 3) {
                    return this.form.model !== '' && this.temperatureIsValid;
                }
                return true;
            },
            get canSubmit() {
                return this.selectedJobDocument && this.selectedCvDocument && this.temperatureIsValid;
            },
            get temperatureIsValid() {
                return typeof this.form.temperature === 'number' && this.form.temperature >= 0 && this.form.temperature <= 1;
            },
            get selectedJobDocument() {
                return this.jobDocuments.find((doc) => doc.id === this.form.job_document_id) ?? null;
            },
            get selectedCvDocument() {
                return this.cvDocuments.find((doc) => doc.id === this.form.cv_document_id) ?? null;
            },
            get displayModelLabel() {
                const match = this.models.find((model) => model.value === this.form.model);
                return match ? match.label : this.form.model;
            },
            previous() {
                if (this.step > 1) {
                    this.step -= 1;
                    this.error = '';
                    this.successMessage = '';
                }
            },
            next() {
                if (this.step < this.steps.length && this.canMoveForward) {
                    this.step += 1;
                    this.error = '';
                }
            },
            async submit() {
                if (this.isSubmitting || !this.canSubmit) {
                    return;
                }

                this.isSubmitting = true;
                this.error = '';
                this.successMessage = '';

                try {
                    const response = await fetch('/generations', {
                        method: 'POST',
                        headers: {
                            'Content-Type': 'application/json',
                        },
                        body: JSON.stringify({
                            job_document_id: this.form.job_document_id,
                            cv_document_id: this.form.cv_document_id,
                            model: this.form.model,
                            temperature: this.form.temperature,
                        }),
                    });

                    const data = await response.json();

                    if (!response.ok) {
                        this.error = data?.error ?? 'Unable to queue the generation. Please try again.';
                        return;
                    }

                    this.generations.unshift({
                        ...data,
                        job_document: this.selectedJobDocument,
                        cv_document: this.selectedCvDocument,
                    });

                    this.successMessage = 'Generation queued successfully.';
                    this.step = 1;
                } catch (error) {
                    this.error = 'A network error prevented queuing the generation.';
                } finally {
                    this.isSubmitting = false;
                }
            },
            formatDate(value) {
                if (!value) {
                    return '';
                }
                const date = new Date(value);
                return isNaN(date.getTime()) ? value : date.toLocaleDateString();
            },
            formatDateTime(value) {
                if (!value) {
                    return '';
                }
                const date = new Date(value);
                return isNaN(date.getTime()) ? value : date.toLocaleString();
            },
        }));
    });
</script>
<?php $body = ob_get_clean(); ?>
<?php include __DIR__ . '/layout.php'; ?><|MERGE_RESOLUTION|>--- conflicted
+++ resolved
@@ -23,7 +23,7 @@
 );
 ?>
 <?php ob_start(); ?>
-<<<<<<< HEAD
+
 <div
     x-data="generationWizard(<?= $wizardJson ?>)"
     class="space-y-10"
@@ -41,18 +41,7 @@
             <button type="submit" class="inline-flex items-center justify-center rounded-lg border border-slate-700 px-4 py-2 text-sm font-medium text-slate-200 transition hover:border-slate-500 hover:bg-slate-800">
                 Sign out
             </button>
-=======
-<div class="space-y-6">
-    <div class="space-y-2">
-        <h2 class="text-xl font-semibold">Welcome back, <?= htmlspecialchars($email, ENT_QUOTES | ENT_SUBSTITUTE, 'UTF-8') ?></h2>
-        <p class="text-slate-300">You're signed in to job.smeird.com. Use the quick links below to manage your security.</p>
-    </div>
-    <div class="space-y-3">
-        <a href="/auth/backup-codes" class="block w-full rounded-md bg-indigo-600 hover:bg-indigo-500 px-4 py-3 text-center font-semibold">Generate backup codes</a>
-        <form method="post" action="/auth/logout">
-            <input type="hidden" name="_token" value="<?= htmlspecialchars((string) $csrfToken, ENT_QUOTES | ENT_SUBSTITUTE, 'UTF-8') ?>">
-            <button type="submit" class="w-full rounded-md border border-slate-600 hover:bg-slate-700 px-4 py-2 text-center font-semibold">Sign out</button>
->>>>>>> 3b93c1b7
+
         </form>
     </div>
 
