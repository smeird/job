<?php
/** @var string $title */
/** @var string $subtitle */
/** @var array<int, array{href: string, label: string, current: bool}> $navLinks */
/** @var array<int, array<string, mixed>> $outstanding */
/** @var array<int, array<string, mixed>> $applied */
/** @var array<int, array<string, mixed>> $failed */
/** @var array<int, array{id: int, label: string}> $generationOptions */
/** @var string|null $status */
/** @var array<string, string> $failureReasons */
/** @var string|null $csrfToken */
?>
<?php ob_start(); ?>
<div class="space-y-8">
    <header class="flex flex-col gap-4 lg:flex-row lg:items-end lg:justify-between">
        <div class="space-y-3">
            <p class="text-sm uppercase tracking-[0.35em] text-indigo-400 theme-light:text-indigo-600">Job application tracker</p>
            <h2 class="text-3xl font-semibold text-white theme-light:text-slate-900">Paste postings and plan your follow-up</h2>
            <p class="max-w-2xl text-sm text-slate-400 theme-light:text-slate-600">
                Capture descriptions directly from job boards, keep the source URL handy, and mark each opportunity once you have
                submitted an application.
            </p>
        </div>
        <div class="flex flex-wrap gap-2">
            <a href="/applications/create" class="inline-flex items-center gap-2 rounded-lg bg-indigo-500 px-4 py-2 text-sm font-semibold text-white transition hover:bg-indigo-400">
                + Add posting
            </a>
            <a href="/" class="inline-flex items-center gap-2 rounded-lg border border-slate-700 px-4 py-2 text-sm font-medium text-slate-200 transition hover:border-slate-500 hover:bg-slate-800/60 theme-light:border-slate-300 theme-light:text-slate-600 theme-light:hover:border-slate-400 theme-light:hover:bg-slate-100">
                ← Back to dashboard
            </a>
        </div>
    </header>

    <section class="relative overflow-hidden rounded-3xl border border-slate-800/70 bg-slate-900/60 p-6 shadow-2xl theme-light:border-slate-200 theme-light:bg-white/85 theme-light:shadow-soft">
        <div class="pointer-events-none absolute inset-0 bg-gradient-to-br from-indigo-950/70 via-slate-900/40 to-slate-950/70 opacity-90 theme-light:from-white/80 theme-light:via-indigo-100/40 theme-light:to-transparent theme-light:opacity-80"></div>
        <div class="pointer-events-none absolute -top-24 right-10 h-56 w-56 rounded-full bg-indigo-500/20 blur-3xl"></div>
        <div class="pointer-events-none absolute -bottom-20 left-0 h-64 w-64 rounded-full bg-emerald-500/10 blur-3xl"></div>
        <header class="relative z-10 flex flex-col gap-3 sm:flex-row sm:items-end sm:justify-between">
            <div class="space-y-2">
                <p class="text-xs font-semibold uppercase tracking-[0.4em] text-indigo-300 theme-light:text-indigo-500">Pipeline overview</p>
                <h3 class="text-2xl font-semibold text-white theme-light:text-slate-900">Where each application stands today</h3>
                <p class="max-w-2xl text-sm text-slate-300 theme-light:text-slate-600">
                    Glance across every stage of your search. Drag-inspired swimlanes spotlight roles you are nurturing,
                    recently submitted, or learning from after a response.
                </p>
            </div>
            <div class="flex items-center gap-2 rounded-full border border-indigo-500/50 bg-indigo-500/15 px-4 py-2 text-xs font-semibold uppercase tracking-wide text-indigo-100 shadow-lg shadow-indigo-500/10 theme-light:border-indigo-200 theme-light:bg-indigo-50 theme-light:text-indigo-600 theme-light:shadow-indigo-200/60">
                <span class="inline-flex h-2 w-2 rounded-full bg-emerald-400"></span>
                <?= count($outstanding) + count($applied) + count($failed) ?> opportunities tracked
            </div>
        </header>
        <?php
        $kanbanColumns = [
            [
                'title' => 'Queued',
                'description' => 'Roles waiting on materials or next steps.',
                'badge' => count($outstanding) . ' queued',
                'badge_class' => 'border-amber-400/40 bg-amber-500/10 text-amber-200 theme-light:border-amber-200 theme-light:bg-amber-50 theme-light:text-amber-700',
                'items' => $outstanding,
                'empty' => 'Nothing is queued right now. Add a posting to keep the momentum going.',
                'accent' => 'from-amber-500/30 via-amber-500/5 to-transparent',
                'border_class' => 'border-amber-500/40'
            ],
            [
                'title' => 'Submitted',
                'description' => 'Applications that are out the door and awaiting replies.',
                'badge' => count($applied) . ' sent',
                'badge_class' => 'border-indigo-400/40 bg-indigo-500/10 text-indigo-200 theme-light:border-indigo-200 theme-light:bg-indigo-50 theme-light:text-indigo-600',
                'items' => $applied,
                'empty' => 'Once you mark an application as applied it will appear here.',
                'accent' => 'from-indigo-500/30 via-indigo-500/5 to-transparent',
                'border_class' => 'border-indigo-500/40'
            ],
            [
                'title' => 'Learnings',
                'description' => 'Rejections captured with the reason so you can refine your approach.',
                'badge' => count($failed) . ' recorded',
                'badge_class' => 'border-rose-400/40 bg-rose-500/10 text-rose-200 theme-light:border-rose-200 theme-light:bg-rose-50 theme-light:text-rose-700',
                'items' => $failed,
                'empty' => 'Celebrate the wins—no rejections logged yet.',
                'accent' => 'from-rose-500/30 via-rose-500/5 to-transparent',
                'border_class' => 'border-rose-500/40'
            ]
        ];
        ?>
        <div class="relative z-10 mt-6 overflow-x-auto pb-2">
            <div class="flex min-w-full snap-x gap-6">
                <?php foreach ($kanbanColumns as $column) : ?>
                    <section class="group relative min-w-[280px] flex-1 snap-start overflow-hidden rounded-2xl border <?= htmlspecialchars($column['border_class'], ENT_QUOTES) ?> bg-slate-900/70 p-5 shadow-xl shadow-indigo-900/30 backdrop-blur theme-light:border-slate-200 theme-light:bg-white/90 theme-light:shadow-soft">
                        <div class="pointer-events-none absolute inset-0 rounded-2xl bg-gradient-to-br <?= htmlspecialchars($column['accent'], ENT_QUOTES) ?> opacity-70 transition duration-500 group-hover:opacity-100 theme-light:opacity-80"></div>
                        <header class="relative z-10 flex flex-col gap-3">
                            <div class="flex items-center justify-between gap-3">
                                <h4 class="text-lg font-semibold text-white theme-light:text-slate-900">
                                    <?= htmlspecialchars($column['title'], ENT_QUOTES) ?>
                                </h4>
                                <span class="inline-flex items-center gap-2 rounded-full border px-3 py-1 text-[0.7rem] font-semibold uppercase tracking-wide <?= htmlspecialchars($column['badge_class'], ENT_QUOTES) ?>">
                                    <?= htmlspecialchars($column['badge'], ENT_QUOTES) ?>
                                </span>
                            </div>
                            <p class="text-xs text-slate-400 theme-light:text-slate-600">
                                <?= htmlspecialchars($column['description'], ENT_QUOTES) ?>
                            </p>
                        </header>
                        <div class="relative z-10 mt-4 space-y-3">
                            <?php if (empty($column['items'])) : ?>
                                <p class="rounded-xl border border-dashed border-slate-800 bg-slate-900/60 px-4 py-6 text-center text-xs text-slate-400 theme-light:border-slate-300 theme-light:bg-slate-50/80 theme-light:text-slate-600">
                                    <?= htmlspecialchars($column['empty'], ENT_QUOTES) ?>
                                </p>
                            <?php else : ?>
                                <?php foreach ($column['items'] as $kanbanItem) : ?>
                                    <?php
                                    $generation = isset($kanbanItem['generation']) && is_array($kanbanItem['generation'])
                                        ? $kanbanItem['generation']
                                        : null;
                                    $submittedAt = isset($kanbanItem['applied_at']) && $kanbanItem['applied_at'] !== null && $kanbanItem['applied_at'] !== ''
                                        ? 'Submitted ' . $kanbanItem['applied_at']
                                        : 'Not submitted yet';
                                    ?>
                                    <article class="rounded-xl border border-slate-800 bg-slate-900/70 p-4 text-xs text-slate-100 shadow-inner shadow-indigo-900/20 theme-light:border-slate-200 theme-light:bg-white theme-light:text-slate-700 theme-light:shadow-soft">
                                        <div class="flex flex-col gap-3">
                                            <div class="flex items-start justify-between gap-3">
                                                <h5 class="text-sm font-semibold text-white theme-light:text-slate-900">
                                                    <?= htmlspecialchars($kanbanItem['title'] ?? 'Untitled role', ENT_QUOTES) ?>
                                                </h5>
                                                <div class="flex items-center gap-2">
                                                    <?php if ($generation !== null) : ?>
                                                        <a
                                                            href="/generations/<?= urlencode((string) ($generation['id'] ?? '')) ?>/download?artifact=cv&amp;format=pdf"
                                                            class="inline-flex h-8 w-8 items-center justify-center rounded-lg border border-indigo-400/40 bg-indigo-500/10 text-indigo-200 transition hover:border-indigo-300 hover:text-indigo-50 theme-light:border-indigo-200 theme-light:bg-indigo-50 theme-light:text-indigo-600 theme-light:hover:border-indigo-300 theme-light:hover:text-indigo-700"
                                                            title="Download CV<?= isset($generation['cv_filename']) ? ': ' . htmlspecialchars((string) $generation['cv_filename'], ENT_QUOTES) : '' ?>"
                                                            aria-label="Download CV"
                                                        >
                                                            <svg aria-hidden="true" class="h-4 w-4" fill="none" stroke="currentColor" stroke-width="1.5" viewBox="0 0 24 24">
                                                                <path d="M9 12h6m-6 4h6M9 8h6m3-5H6a2 2 0 00-2 2v14a2 2 0 002 2h12a2 2 0 002-2V7l-5-5z" stroke-linecap="round" stroke-linejoin="round"></path>
                                                            </svg>
                                                        </a>
                                                        <a
                                                            href="/generations/<?= urlencode((string) ($generation['id'] ?? '')) ?>/download?artifact=cover_letter&amp;format=pdf"
                                                            class="inline-flex h-8 w-8 items-center justify-center rounded-lg border border-emerald-400/40 bg-emerald-500/10 text-emerald-200 transition hover:border-emerald-300 hover:text-emerald-50 theme-light:border-emerald-200 theme-light:bg-emerald-50 theme-light:text-emerald-600 theme-light:hover:border-emerald-300 theme-light:hover:text-emerald-700"
                                                            title="Download cover letter"
                                                            aria-label="Download cover letter"
                                                        >
                                                            <svg aria-hidden="true" class="h-4 w-4" fill="none" stroke="currentColor" stroke-width="1.5" viewBox="0 0 24 24">
                                                                <path d="M3 8l9 6 9-6" stroke-linecap="round" stroke-linejoin="round"></path>
                                                                <path d="M5 19h14a2 2 0 002-2V7a2 2 0 00-2-2H5a2 2 0 00-2 2v10a2 2 0 002 2z" stroke-linecap="round" stroke-linejoin="round"></path>
                                                            </svg>
                                                        </a>
                                                    <?php else : ?>
                                                        <span class="inline-flex h-8 w-8 items-center justify-center rounded-lg border border-slate-700 bg-slate-800/70 text-slate-500 theme-light:border-slate-200 theme-light:bg-slate-100 theme-light:text-slate-500" title="No tailored CV linked" aria-hidden="true">
                                                            <svg aria-hidden="true" class="h-4 w-4" fill="none" stroke="currentColor" stroke-width="1.5" viewBox="0 0 24 24">
                                                                <path d="M9 12h6m-6 4h6M9 8h6m3-5H6a2 2 0 00-2 2v14a2 2 0 002 2h12a2 2 0 002-2V7l-5-5z" stroke-linecap="round" stroke-linejoin="round"></path>
                                                            </svg>
                                                        </span>
                                                        <span class="inline-flex h-8 w-8 items-center justify-center rounded-lg border border-slate-700 bg-slate-800/70 text-slate-500 theme-light:border-slate-200 theme-light:bg-slate-100 theme-light:text-slate-500" title="No cover letter linked" aria-hidden="true">
                                                            <svg aria-hidden="true" class="h-4 w-4" fill="none" stroke="currentColor" stroke-width="1.5" viewBox="0 0 24 24">
                                                                <path d="M3 8l9 6 9-6" stroke-linecap="round" stroke-linejoin="round"></path>
                                                                <path d="M5 19h14a2 2 0 002-2V7a2 2 0 00-2-2H5a2 2 0 00-2 2v10a2 2 0 002 2z" stroke-linecap="round" stroke-linejoin="round"></path>
                                                            </svg>
                                                        </span>
                                                    <?php endif; ?>
                                                </div>
                                            </div>
                                            <div class="flex flex-col gap-2 text-[0.7rem] text-slate-400 theme-light:text-slate-600">
                                                <?php if (!empty($kanbanItem['source_url'])) : ?>
                                                    <a href="<?= htmlspecialchars($kanbanItem['source_url'], ENT_QUOTES) ?>" target="_blank" rel="noopener" class="inline-flex items-center gap-1 font-medium text-indigo-300 transition hover:text-indigo-200 theme-light:text-indigo-600 theme-light:hover:text-indigo-500">
                                                        <svg aria-hidden="true" class="h-3.5 w-3.5" fill="none" stroke="currentColor" stroke-width="1.5" viewBox="0 0 24 24">
                                                            <path d="M14 3h7v7" stroke-linecap="round" stroke-linejoin="round"></path>
                                                            <path d="M10 14L21 3" stroke-linecap="round" stroke-linejoin="round"></path>
                                                            <path d="M5 10v11h11" stroke-linecap="round" stroke-linejoin="round"></path>
                                                        </svg>
                                                        <span>Job listing</span>
                                                    </a>
                                                <?php endif; ?>
                                                <span class="flex items-center gap-2 text-slate-400 theme-light:text-slate-600">
                                                    <svg aria-hidden="true" class="h-3.5 w-3.5" fill="none" stroke="currentColor" stroke-width="1.5" viewBox="0 0 24 24">
                                                        <path d="M8 7V3m8 4V3M5 11h14M7 21h10a2 2 0 002-2V7a2 2 0 00-2-2H7a2 2 0 00-2 2v12a2 2 0 002 2z" stroke-linecap="round" stroke-linejoin="round"></path>
                                                    </svg>
                                                    <span><?= htmlspecialchars($submittedAt, ENT_QUOTES) ?></span>
                                                </span>
                                            </div>
                                        </div>
                                    </article>
                                <?php endforeach; ?>
                            <?php endif; ?>
                        </div>
                    </section>
                <?php endforeach; ?>
            </div>
        </div>
    </section>

    <?php if (!empty($status)) : ?>
        <div class="rounded-xl border border-emerald-500/40 bg-emerald-500/10 px-4 py-3 text-sm text-emerald-100 theme-light:border-emerald-200 theme-light:bg-emerald-50 theme-light:text-emerald-700">
            <?= htmlspecialchars($status, ENT_QUOTES) ?>
        </div>
    <?php endif; ?>

    <section class="space-y-6">
        <section class="rounded-2xl border border-slate-800/80 bg-slate-900/70 p-6 shadow-xl theme-light:border-slate-200 theme-light:bg-white/90 theme-light:shadow-soft">
                <header class="flex flex-col gap-2 sm:flex-row sm:items-center sm:justify-between">
                    <div>
                        <h3 class="text-lg font-semibold text-white theme-light:text-slate-900">Outstanding opportunities</h3>
                        <p class="text-sm text-slate-400 theme-light:text-slate-600">Everything you still plan to apply for appears here.</p>
                    </div>
                    <span class="rounded-full border border-amber-400/40 bg-amber-500/10 px-3 py-1 text-xs font-semibold uppercase tracking-wide text-amber-200 theme-light:border-amber-200 theme-light:bg-amber-50 theme-light:text-amber-600">
                        <?= count($outstanding) ?> queued
                    </span>
                </header>
                <div class="mt-4 space-y-4">
                    <?php if (empty($outstanding)) : ?>
                        <p class="rounded-xl border border-slate-800 bg-slate-900/70 px-4 py-6 text-sm text-slate-400 theme-light:border-slate-200 theme-light:bg-slate-50/80 theme-light:text-slate-600">
                            Nothing queued yet. Paste the next role you are targeting to get started.
                        </p>
                    <?php else : ?>
                        <?php foreach ($outstanding as $item) : ?>
                            <article class="rounded-xl border border-slate-800 bg-slate-950/80 p-4 text-sm text-slate-200 shadow-inner theme-light:border-slate-200 theme-light:bg-white theme-light:text-slate-700 theme-light:shadow-soft">
                                <header class="flex flex-col gap-2 sm:flex-row sm:items-start sm:justify-between">
                                    <div>
                                        <h4 class="text-base font-semibold text-white theme-light:text-slate-900">
                                            <?= htmlspecialchars($item['title'] ?? 'Untitled application', ENT_QUOTES) ?>
                                        </h4>
                                        <p class="text-xs text-slate-500 theme-light:text-slate-500">Added <?= htmlspecialchars($item['created_at'], ENT_QUOTES) ?></p>
                                    </div>
                                    <div class="flex flex-col gap-2 sm:items-end">
                                        <form method="post" action="/applications/<?= urlencode((string) $item['id']) ?>/status" class="self-start sm:self-auto">
                                            <input type="hidden" name="_token" value="<?= htmlspecialchars((string) $csrfToken, ENT_QUOTES) ?>">
                                            <input type="hidden" name="status" value="applied">
                                            <button type="submit" class="inline-flex items-center gap-2 rounded-full border border-emerald-400/40 bg-emerald-500/10 px-3 py-1 text-xs font-semibold uppercase tracking-wide text-emerald-200 transition hover:border-emerald-300 hover:text-emerald-100 theme-light:border-emerald-200 theme-light:bg-emerald-50 theme-light:text-emerald-600 theme-light:hover:border-emerald-300 theme-light:hover:text-emerald-700">
                                                Mark applied
                                            </button>
                                        </form>
                                        <?php $reasonFieldId = 'failure_reason_' . ($item['id'] ?? '0') . '_outstanding'; ?>
                                        <form method="post" action="/applications/<?= urlencode((string) $item['id']) ?>/status" class="flex flex-col gap-2 rounded-xl border border-rose-500/40 bg-rose-500/10 p-3 text-xs text-rose-100 sm:flex-row sm:items-center sm:gap-3 theme-light:border-rose-200 theme-light:bg-rose-50 theme-light:text-rose-600">
                                            <input type="hidden" name="_token" value="<?= htmlspecialchars((string) $csrfToken, ENT_QUOTES) ?>">
                                            <input type="hidden" name="status" value="failed">
                                            <label for="<?= htmlspecialchars($reasonFieldId, ENT_QUOTES) ?>" class="font-medium text-rose-100 theme-light:text-rose-700">Rejection reason</label>
                                            <select
                                                id="<?= htmlspecialchars($reasonFieldId, ENT_QUOTES) ?>"
                                                name="reason_code"
                                                required
                                                class="w-full rounded-lg border border-rose-400/40 bg-rose-500/10 px-2 py-1 text-rose-100 focus:border-rose-200 focus:outline-none focus:ring-rose-200 sm:max-w-xs theme-light:border-rose-200 theme-light:bg-white theme-light:text-rose-700 theme-light:focus:border-rose-300 theme-light:focus:ring-rose-200"
                                            >
                                                <option value="" disabled selected>Select reason</option>
                                                <?php foreach ($failureReasons as $code => $label) : ?>
                                                    <option value="<?= htmlspecialchars($code, ENT_QUOTES) ?>">
                                                        <?= htmlspecialchars($label, ENT_QUOTES) ?>
                                                    </option>
                                                <?php endforeach; ?>
                                            </select>
                                            <button type="submit" class="inline-flex items-center justify-center gap-2 rounded-full border border-rose-400/40 bg-rose-500/30 px-3 py-1 text-xs font-semibold uppercase tracking-wide text-rose-100 transition hover:border-rose-200 hover:text-rose-50 theme-light:border-rose-200 theme-light:bg-rose-100 theme-light:text-rose-700 theme-light:hover:border-rose-300 theme-light:hover:text-rose-800">
                                                Mark failed
                                            </button>
                                        </form>
                                        <form method="post" action="/applications/<?= urlencode((string) $item['id']) ?>/delete" class="self-start sm:self-auto">
                                            <input type="hidden" name="_token" value="<?= htmlspecialchars((string) $csrfToken, ENT_QUOTES) ?>">
                                            <button type="submit" class="inline-flex items-center gap-2 rounded-full border border-rose-500/60 px-3 py-1 text-xs font-semibold uppercase tracking-wide text-rose-100 transition hover:border-rose-300 hover:text-rose-50 theme-light:border-rose-300 theme-light:text-rose-700 theme-light:hover:border-rose-400 theme-light:hover:text-rose-800">
                                                Delete
                                            </button>
                                        </form>
                                    </div>
                                </header>
                                <?php $generationFieldId = 'generation_' . ($item['id'] ?? '0') . '_outstanding'; ?>
                                <div class="mt-3 rounded-xl border border-slate-800 bg-slate-900/60 p-4 theme-light:border-slate-200 theme-light:bg-slate-50/80">
                                    <div class="flex flex-col gap-4 md:flex-row md:items-center md:justify-between">
                                        <div class="space-y-1">
                                            <p class="text-xs font-semibold uppercase tracking-wide text-slate-500 theme-light:text-slate-600">Tailored CV link</p>
                                            <?php if (!empty($item['generation'])) : ?>
                                                <p class="text-sm text-slate-200 theme-light:text-slate-700">
                                                    <?= htmlspecialchars($item['generation']['cv_filename'] ?? 'CV draft', ENT_QUOTES) ?>
                                                    <span class="text-slate-500">→</span>
                                                    <?= htmlspecialchars($item['generation']['job_filename'] ?? 'Job description', ENT_QUOTES) ?>
                                                </p>
                                                <?php if (!empty($item['generation']['created_at'])) : ?>
                                                    <p class="text-xs text-slate-500 theme-light:text-slate-500">
                                                        Generated <?= htmlspecialchars($item['generation']['created_at'], ENT_QUOTES) ?>
                                                    </p>
                                                <?php endif; ?>
                                            <?php else : ?>
                                                <p class="text-sm text-slate-400 theme-light:text-slate-600">No tailored CV linked yet.</p>
                                            <?php endif; ?>
                                        </div>
                                        <form method="post" action="/applications/<?= urlencode((string) $item['id']) ?>/generation" class="flex flex-col gap-2 md:flex-row md:items-center md:gap-3">
                                            <input type="hidden" name="_token" value="<?= htmlspecialchars((string) $csrfToken, ENT_QUOTES) ?>">
                                            <label for="<?= htmlspecialchars($generationFieldId, ENT_QUOTES) ?>" class="sr-only">Select tailored CV</label>
                                            <select
                                                id="<?= htmlspecialchars($generationFieldId, ENT_QUOTES) ?>"
                                                name="generation_id"
                                                class="w-full rounded-lg border border-slate-700 bg-slate-950 px-3 py-2 text-sm text-slate-100 focus:border-indigo-500 focus:outline-none focus:ring-2 focus:ring-indigo-400 md:min-w-[220px] theme-light:border-slate-300 theme-light:bg-white theme-light:text-slate-700 theme-light:focus:border-indigo-400 theme-light:focus:ring-indigo-200"
                                            >
                                                <option value="">No tailored CV</option>
                                                <?php foreach ($generationOptions as $option) : ?>
                                                    <?php $optionId = (int) $option['id']; ?>
                                                    <option value="<?= htmlspecialchars((string) $optionId, ENT_QUOTES) ?>" <?= (isset($item['generation_id']) && (int) $item['generation_id'] === $optionId) ? 'selected' : '' ?>>
                                                        <?= htmlspecialchars($option['label'], ENT_QUOTES) ?>
                                                    </option>
                                                <?php endforeach; ?>
                                            </select>
                                            <button type="submit" class="inline-flex items-center justify-center rounded-lg bg-slate-800 px-4 py-2 text-sm font-semibold text-slate-100 transition hover:bg-slate-700 theme-light:bg-slate-900/10 theme-light:text-slate-700 theme-light:hover:bg-slate-200">
                                                Update link
                                            </button>
                                        </form>
                                    </div>
                                    <?php if (empty($generationOptions)) : ?>
                                        <p class="mt-3 text-xs text-slate-500 theme-light:text-slate-500">
                                            Generate a tailored CV from the Tailor page to link it with this application.
                                        </p>
                                    <?php endif; ?>
                                </div>
                                <?php if (!empty($item['source_url'])) : ?>
                                    <a href="<?= htmlspecialchars($item['source_url'], ENT_QUOTES) ?>" target="_blank" rel="noopener" class="mt-2 inline-flex items-center gap-2 text-xs text-indigo-300 hover:text-indigo-200 theme-light:text-indigo-600 theme-light:hover:text-indigo-500">
                                        View listing
                                        <svg aria-hidden="true" class="h-3 w-3" fill="none" stroke="currentColor" stroke-width="1.5" viewBox="0 0 24 24">
                                            <path d="M7 17L17 7M7 7h10v10" stroke-linecap="round" stroke-linejoin="round"></path>
                                        </svg>
                                    </a>
                                <?php endif; ?>
                                <p class="mt-3 text-sm text-slate-300 theme-light:text-slate-600">
                                    <?= nl2br(htmlspecialchars($item['description_preview'], ENT_QUOTES)) ?>
                                </p>
                            </article>
                        <?php endforeach; ?>
                    <?php endif; ?>
                </div>
        </section>

        <section class="rounded-2xl border border-slate-800/80 bg-slate-900/70 p-6 shadow-xl theme-light:border-slate-200 theme-light:bg-white/90 theme-light:shadow-soft">
                <header class="flex flex-col gap-2 sm:flex-row sm:items-center sm:justify-between">
                    <div>
                        <h3 class="text-lg font-semibold text-white theme-light:text-slate-900">Submitted applications</h3>
                        <p class="text-sm text-slate-400 theme-light:text-slate-600">Keep a record of where you have already applied.</p>
                    </div>
                    <span class="rounded-full border border-indigo-400/40 bg-indigo-500/10 px-3 py-1 text-xs font-semibold uppercase tracking-wide text-indigo-200 theme-light:border-indigo-200 theme-light:bg-indigo-50 theme-light:text-indigo-600">
                        <?= count($applied) ?> sent
                    </span>
                </header>
                <div class="mt-4 space-y-4">
                    <?php if (empty($applied)) : ?>
                        <p class="rounded-xl border border-slate-800 bg-slate-900/70 px-4 py-6 text-sm text-slate-400 theme-light:border-slate-200 theme-light:bg-slate-50/80 theme-light:text-slate-600">
                            Once you submit an application it will be archived here for quick reference.
                        </p>
                    <?php else : ?>
                        <?php foreach ($applied as $item) : ?>
                            <article class="rounded-xl border border-slate-800/80 bg-slate-950/70 p-3 text-sm text-slate-200 shadow-inner sm:p-4 theme-light:border-slate-200 theme-light:bg-white theme-light:text-slate-700 theme-light:shadow-soft">
                                <header class="grid gap-3 sm:grid-cols-[minmax(0,1fr)_auto] sm:items-start">
                                    <div class="space-y-1">
                                        <h4 class="text-base font-semibold text-white theme-light:text-slate-900">
                                            <?= htmlspecialchars($item['title'] ?? 'Untitled application', ENT_QUOTES) ?>
                                        </h4>
                                        <p class="flex flex-wrap items-center gap-2 text-xs text-slate-500">
                                            <span class="font-medium text-slate-300 theme-light:text-slate-600">Applied</span>
                                            <span><?= htmlspecialchars($item['applied_at'] ?? $item['created_at'], ENT_QUOTES) ?></span>
                                        </p>
                                    </div>
                                    <div class="flex flex-wrap items-center justify-end gap-2">
                                        <form method="post" action="/applications/<?= urlencode((string) $item['id']) ?>/status" class="inline-flex">
                                            <input type="hidden" name="_token" value="<?= htmlspecialchars((string) $csrfToken, ENT_QUOTES) ?>">
                                            <input type="hidden" name="status" value="outstanding">
                                            <button type="submit" class="inline-flex items-center gap-2 rounded-full border border-slate-700 px-3 py-1 text-xs font-semibold uppercase tracking-wide text-slate-300 transition hover:border-slate-500 hover:text-slate-100 theme-light:border-slate-300 theme-light:text-slate-600 theme-light:hover:border-slate-400 theme-light:hover:text-slate-700">
                                                Move back
                                            </button>
                                        </form>
                                        <form method="post" action="/applications/<?= urlencode((string) $item['id']) ?>/delete" class="inline-flex">
                                            <input type="hidden" name="_token" value="<?= htmlspecialchars((string) $csrfToken, ENT_QUOTES) ?>">
                                            <button type="submit" class="inline-flex items-center gap-2 rounded-full border border-rose-500/60 px-3 py-1 text-xs font-semibold uppercase tracking-wide text-rose-100 transition hover:border-rose-300 hover:text-rose-50 theme-light:border-rose-300 theme-light:text-rose-700 theme-light:hover:border-rose-400 theme-light:hover:text-rose-800">
                                                Delete
                                            </button>
                                        </form>
                                    </div>
                                </header>
                                <?php $appliedReasonFieldId = 'failure_reason_' . ($item['id'] ?? '0') . '_applied'; ?>
                                <form method="post" action="/applications/<?= urlencode((string) $item['id']) ?>/status" class="mt-3 flex flex-wrap items-center gap-2 rounded-lg border border-rose-500/40 bg-rose-500/10 px-3 py-2 text-xs text-rose-100 sm:gap-3 theme-light:border-rose-200 theme-light:bg-rose-50 theme-light:text-rose-600">
                                    <input type="hidden" name="_token" value="<?= htmlspecialchars((string) $csrfToken, ENT_QUOTES) ?>">
                                    <input type="hidden" name="status" value="failed">
                                    <label for="<?= htmlspecialchars($appliedReasonFieldId, ENT_QUOTES) ?>" class="font-medium text-rose-100 theme-light:text-rose-700">Rejection reason</label>
                                    <select
                                        id="<?= htmlspecialchars($appliedReasonFieldId, ENT_QUOTES) ?>"
                                        name="reason_code"
                                        required
                                        class="w-full rounded-lg border border-rose-400/40 bg-rose-500/10 px-2 py-1 text-rose-100 focus:border-rose-200 focus:outline-none focus:ring-rose-200 sm:max-w-xs theme-light:border-rose-200 theme-light:bg-white theme-light:text-rose-700 theme-light:focus:border-rose-300 theme-light:focus:ring-rose-200"
                                    >
                                        <option value="" disabled selected>Select reason</option>
                                        <?php foreach ($failureReasons as $code => $label) : ?>
                                            <option value="<?= htmlspecialchars($code, ENT_QUOTES) ?>">
                                                <?= htmlspecialchars($label, ENT_QUOTES) ?>
                                            </option>
                                        <?php endforeach; ?>
                                    </select>
                                    <button type="submit" class="inline-flex items-center justify-center gap-2 rounded-full border border-rose-400/40 bg-rose-500/30 px-3 py-1 text-xs font-semibold uppercase tracking-wide text-rose-100 transition hover:border-rose-200 hover:text-rose-50 theme-light:border-rose-200 theme-light:bg-rose-100 theme-light:text-rose-700 theme-light:hover:border-rose-300 theme-light:hover:text-rose-800">
                                        Mark failed
                                    </button>
                                </form>
                                <?php $appliedGenerationFieldId = 'generation_' . ($item['id'] ?? '0') . '_applied'; ?>
<<<<<<< HEAD
                                <div class="mt-3 grid gap-3 rounded-lg border border-slate-800 bg-slate-900/60 p-3 sm:grid-cols-[minmax(0,1fr)_auto] sm:items-center theme-light:border-slate-200 theme-light:bg-slate-50/80">
                                    <div class="space-y-1">
                                        <p class="text-xs font-semibold uppercase tracking-wide text-slate-500 theme-light:text-slate-600">Tailored CV</p>
                                        <?php if (!empty($item['generation'])) : ?>
                                            <p class="text-sm text-slate-200 theme-light:text-slate-700">
                                                <?= htmlspecialchars($item['generation']['cv_filename'] ?? 'CV draft', ENT_QUOTES) ?>
                                                <span class="text-slate-500">→</span>
                                                <?= htmlspecialchars($item['generation']['job_filename'] ?? 'Job description', ENT_QUOTES) ?>
                                            </p>
                                            <?php if (!empty($item['generation']['created_at'])) : ?>
                                                <p class="text-xs text-slate-500 theme-light:text-slate-500">
                                                    Generated <?= htmlspecialchars($item['generation']['created_at'], ENT_QUOTES) ?>
                                                </p>
                                            <?php endif; ?>
                                        <?php else : ?>
                                            <p class="text-sm text-slate-400 theme-light:text-slate-600">No tailored CV linked yet.</p>
                                        <?php endif; ?>
                                    </div>
                                    <form method="post" action="/applications/<?= urlencode((string) $item['id']) ?>/generation" class="flex flex-wrap items-center justify-end gap-2 sm:flex-nowrap sm:gap-3">
                                        <input type="hidden" name="_token" value="<?= htmlspecialchars((string) $csrfToken, ENT_QUOTES) ?>">
                                        <label for="<?= htmlspecialchars($appliedGenerationFieldId, ENT_QUOTES) ?>" class="sr-only">Select tailored CV</label>
                                        <select
                                            id="<?= htmlspecialchars($appliedGenerationFieldId, ENT_QUOTES) ?>"
                                            name="generation_id"
                                            class="w-full rounded-lg border border-slate-700 bg-slate-950 px-3 py-2 text-sm text-slate-100 focus:border-indigo-500 focus:outline-none focus:ring-2 focus:ring-indigo-400 sm:min-w-[220px] theme-light:border-slate-300 theme-light:bg-white theme-light:text-slate-700 theme-light:focus:border-indigo-400 theme-light:focus:ring-indigo-200"
                                        >
                                            <option value="">No tailored CV</option>
                                            <?php foreach ($generationOptions as $option) : ?>
                                                <?php $optionId = (int) $option['id']; ?>
                                                <option value="<?= htmlspecialchars((string) $optionId, ENT_QUOTES) ?>" <?= (isset($item['generation_id']) && (int) $item['generation_id'] === $optionId) ? 'selected' : '' ?>>
                                                    <?= htmlspecialchars($option['label'], ENT_QUOTES) ?>
                                                </option>
                                            <?php endforeach; ?>
                                        </select>
                                        <button type="submit" class="inline-flex items-center justify-center rounded-lg bg-slate-800 px-3 py-2 text-sm font-semibold text-slate-100 transition hover:bg-slate-700 theme-light:bg-slate-900/10 theme-light:text-slate-700 theme-light:hover:bg-slate-200">
                                            Update link
                                        </button>
                                    </form>
                                    <?php if (empty($generationOptions)) : ?>
                                        <p class="text-xs text-slate-500 sm:col-span-2 theme-light:text-slate-500">
                                            Generate a tailored CV from the Tailor page to link it with this application.
                                        </p>
=======
                                <div class="mt-3 rounded-2xl border border-indigo-500/30 bg-slate-900/70 p-4 shadow-inner shadow-indigo-900/20">
                                    <div class="flex flex-col gap-4 lg:flex-row lg:items-center lg:justify-between">
                                        <div class="flex flex-col gap-3">
                                            <div class="flex items-start gap-3">
                                                <span class="flex h-11 w-11 items-center justify-center rounded-xl border border-indigo-400/40 bg-indigo-500/10 text-indigo-200">
                                                    <svg aria-hidden="true" class="h-5 w-5" fill="none" stroke="currentColor" stroke-width="1.5" viewBox="0 0 24 24">
                                                        <path d="M9 12h6m-6 4h6M9 8h6m3-5H6a2 2 0 00-2 2v14a2 2 0 002 2h12a2 2 0 002-2V7l-5-5z" stroke-linecap="round" stroke-linejoin="round"></path>
                                                    </svg>
                                                </span>
                                                <div class="space-y-1">
                                                    <p class="text-xs font-semibold uppercase tracking-wide text-indigo-200/80">Tailored CV link</p>
                                                    <p class="text-sm text-slate-300">Connect this application with the right generated materials for quick downloads.</p>
                                                </div>
                                            </div>
                                            <?php if (!empty($item['generation'])) : ?>
                                                <div class="flex flex-wrap items-center gap-2 rounded-lg border border-indigo-400/30 bg-indigo-500/10 px-3 py-2 text-xs text-indigo-100">
                                                    <span class="inline-flex items-center gap-2 rounded-md bg-slate-900/60 px-2 py-1 text-[0.7rem] font-medium text-indigo-100">
                                                        <svg aria-hidden="true" class="h-3.5 w-3.5" fill="none" stroke="currentColor" stroke-width="1.5" viewBox="0 0 24 24">
                                                            <path d="M7 3h10l4 4v12a2 2 0 01-2 2H7a2 2 0 01-2-2V5a2 2 0 012-2z" stroke-linecap="round" stroke-linejoin="round"></path>
                                                        </svg>
                                                        <?= htmlspecialchars($item['generation']['cv_filename'] ?? 'CV draft', ENT_QUOTES) ?>
                                                    </span>
                                                    <span class="text-indigo-200/70">tailored for</span>
                                                    <span class="inline-flex items-center gap-2 rounded-md bg-slate-900/60 px-2 py-1 text-[0.7rem] font-medium text-indigo-100">
                                                        <svg aria-hidden="true" class="h-3.5 w-3.5" fill="none" stroke="currentColor" stroke-width="1.5" viewBox="0 0 24 24">
                                                            <path d="M3 7h18M3 12h18M3 17h18" stroke-linecap="round" stroke-linejoin="round"></path>
                                                        </svg>
                                                        <?= htmlspecialchars($item['generation']['job_filename'] ?? 'Job description', ENT_QUOTES) ?>
                                                    </span>
                                                </div>
                                                <?php if (!empty($item['generation']['created_at'])) : ?>
                                                    <p class="text-xs text-slate-500">Generated <?= htmlspecialchars($item['generation']['created_at'], ENT_QUOTES) ?></p>
                                                <?php endif; ?>
                                            <?php else : ?>
                                                <p class="text-sm text-slate-400">No tailored CV linked yet—select one to keep everything aligned.</p>
                                            <?php endif; ?>
                                        </div>
                                        <form method="post" action="/applications/<?= urlencode((string) $item['id']) ?>/generation" class="flex flex-col gap-2 rounded-xl border border-slate-800/60 bg-slate-950/80 p-3 text-sm text-slate-200 lg:min-w-[320px]">
                                            <input type="hidden" name="_token" value="<?= htmlspecialchars((string) $csrfToken, ENT_QUOTES) ?>">
                                            <label for="<?= htmlspecialchars($appliedGenerationFieldId, ENT_QUOTES) ?>" class="text-xs font-semibold uppercase tracking-wide text-slate-400">Select tailored CV</label>
                                            <select
                                                id="<?= htmlspecialchars($appliedGenerationFieldId, ENT_QUOTES) ?>"
                                                name="generation_id"
                                                class="w-full rounded-lg border border-slate-700 bg-slate-900 px-3 py-2 text-sm text-slate-100 focus:border-indigo-500 focus:outline-none focus:ring-2 focus:ring-indigo-400"
                                            >
                                                <option value="">No tailored CV</option>
                                                <?php foreach ($generationOptions as $option) : ?>
                                                    <?php $optionId = (int) $option['id']; ?>
                                                    <option value="<?= htmlspecialchars((string) $optionId, ENT_QUOTES) ?>" <?= (isset($item['generation_id']) && (int) $item['generation_id'] === $optionId) ? 'selected' : '' ?>>
                                                        <?= htmlspecialchars($option['label'], ENT_QUOTES) ?>
                                                    </option>
                                                <?php endforeach; ?>
                                            </select>
                                            <button type="submit" class="inline-flex items-center justify-center gap-2 rounded-lg bg-indigo-500 px-3 py-2 text-sm font-semibold text-white transition hover:bg-indigo-400">
                                                <svg aria-hidden="true" class="h-4 w-4" fill="none" stroke="currentColor" stroke-width="1.5" viewBox="0 0 24 24">
                                                    <path d="M12 5v14m7-7H5" stroke-linecap="round" stroke-linejoin="round"></path>
                                                </svg>
                                                Update link
                                            </button>
                                        </form>
                                    </div>
                                    <?php if (empty($generationOptions)) : ?>
                                        <p class="mt-3 text-xs text-slate-500">Generate a tailored CV from the Tailor page to link it with this application.</p>
>>>>>>> 363d331b
                                    <?php endif; ?>
                                </div>
                                <?php if (!empty($item['source_url'])) : ?>
                                    <a href="<?= htmlspecialchars($item['source_url'], ENT_QUOTES) ?>" target="_blank" rel="noopener" class="mt-2 inline-flex items-center gap-2 text-xs text-indigo-300 hover:text-indigo-200 theme-light:text-indigo-600 theme-light:hover:text-indigo-500">
                                        View listing
                                        <svg aria-hidden="true" class="h-3 w-3" fill="none" stroke="currentColor" stroke-width="1.5" viewBox="0 0 24 24">
                                            <path d="M7 17L17 7M7 7h10v10" stroke-linecap="round" stroke-linejoin="round"></path>
                                        </svg>
                                    </a>
                                <?php endif; ?>
                                <p class="mt-2 text-xs leading-relaxed text-slate-400 sm:text-sm theme-light:text-slate-600">
                                    <?= nl2br(htmlspecialchars($item['description_preview'], ENT_QUOTES)) ?>
                                </p>
                            </article>
                        <?php endforeach; ?>
                    <?php endif; ?>
                </div>
        </section>

        <section class="rounded-2xl border border-slate-800/80 bg-slate-900/70 p-6 shadow-xl theme-light:border-slate-200 theme-light:bg-white/90 theme-light:shadow-soft">
                <header class="flex flex-col gap-2 sm:flex-row sm:items-center sm:justify-between">
                    <div>
                        <h3 class="text-lg font-semibold text-white theme-light:text-slate-900">Rejected applications</h3>
                        <p class="text-sm text-slate-400 theme-light:text-slate-600">Log outcomes and learn from every response.</p>
                    </div>
                    <span class="rounded-full border border-rose-400/40 bg-rose-500/10 px-3 py-1 text-xs font-semibold uppercase tracking-wide text-rose-100 theme-light:border-rose-200 theme-light:bg-rose-50 theme-light:text-rose-700">
                        <?= count($failed) ?> recorded
                    </span>
                </header>
                <div class="mt-4 space-y-4">
                    <?php if (empty($failed)) : ?>
                        <p class="rounded-xl border border-slate-800 bg-slate-900/70 px-4 py-6 text-sm text-slate-400 theme-light:border-slate-200 theme-light:bg-slate-50/80 theme-light:text-slate-600">
                            When you capture rejection reasons they will surface here, giving you insight into where to refine your search.
                        </p>
                    <?php else : ?>
                        <?php foreach ($failed as $item) : ?>
                            <?php $failureLabel = $failureReasons[$item['reason_code'] ?? ''] ?? 'Unknown reason'; ?>
                            <article class="rounded-xl border border-slate-800 bg-slate-950/80 p-4 text-sm text-slate-200 shadow-inner theme-light:border-slate-200 theme-light:bg-white theme-light:text-slate-700 theme-light:shadow-soft">
                                <header class="flex flex-col gap-3 sm:flex-row sm:items-start sm:justify-between">
                                    <div class="space-y-2">
                                        <h4 class="text-base font-semibold text-white theme-light:text-slate-900">
                                            <?= htmlspecialchars($item['title'] ?? 'Untitled application', ENT_QUOTES) ?>
                                        </h4>
                                        <p class="text-xs text-slate-500 theme-light:text-slate-500">
                                            Failed <?= htmlspecialchars($item['updated_at'] ?? $item['created_at'], ENT_QUOTES) ?>
                                        </p>
                                        <span class="inline-flex w-fit items-center gap-2 rounded-full border border-rose-400/40 bg-rose-500/10 px-3 py-1 text-[0.7rem] font-semibold uppercase tracking-wide text-rose-100 theme-light:border-rose-200 theme-light:bg-rose-50 theme-light:text-rose-700">
                                            <?= htmlspecialchars($failureLabel, ENT_QUOTES) ?>
                                        </span>
                                    </div>
                                    <div class="flex flex-col gap-2 sm:items-end">
                                        <form method="post" action="/applications/<?= urlencode((string) $item['id']) ?>/status" class="self-start sm:self-auto">
                                            <input type="hidden" name="_token" value="<?= htmlspecialchars((string) $csrfToken, ENT_QUOTES) ?>">
                                            <input type="hidden" name="status" value="outstanding">
                                            <button type="submit" class="inline-flex items-center gap-2 rounded-full border border-slate-700 px-3 py-1 text-xs font-semibold uppercase tracking-wide text-slate-300 transition hover:border-slate-500 hover:text-slate-100 theme-light:border-slate-300 theme-light:text-slate-600 theme-light:hover:border-slate-400 theme-light:hover:text-slate-700">
                                                Reopen opportunity
                                            </button>
                                        </form>
                                        <form method="post" action="/applications/<?= urlencode((string) $item['id']) ?>/delete" class="self-start sm:self-auto">
                                            <input type="hidden" name="_token" value="<?= htmlspecialchars((string) $csrfToken, ENT_QUOTES) ?>">
                                            <button type="submit" class="inline-flex items-center gap-2 rounded-full border border-rose-500/60 px-3 py-1 text-xs font-semibold uppercase tracking-wide text-rose-100 transition hover:border-rose-300 hover:text-rose-50 theme-light:border-rose-300 theme-light:text-rose-700 theme-light:hover:border-rose-400 theme-light:hover:text-rose-800">
                                                Delete
                                            </button>
                                        </form>
                                    </div>
                                </header>
                                <?php $failedGenerationFieldId = 'generation_' . ($item['id'] ?? '0') . '_failed'; ?>
                                <div class="mt-3 rounded-xl border border-slate-800 bg-slate-900/60 p-4 theme-light:border-slate-200 theme-light:bg-slate-50/80">
                                    <div class="flex flex-col gap-4 md:flex-row md:items-center md:justify-between">
                                        <div class="space-y-1">
                                            <p class="text-xs font-semibold uppercase tracking-wide text-slate-500 theme-light:text-slate-600">Tailored CV link</p>
                                            <?php if (!empty($item['generation'])) : ?>
                                                <p class="text-sm text-slate-200 theme-light:text-slate-700">
                                                    <?= htmlspecialchars($item['generation']['cv_filename'] ?? 'CV draft', ENT_QUOTES) ?>
                                                    <span class="text-slate-500">→</span>
                                                    <?= htmlspecialchars($item['generation']['job_filename'] ?? 'Job description', ENT_QUOTES) ?>
                                                </p>
                                                <?php if (!empty($item['generation']['created_at'])) : ?>
                                                    <p class="text-xs text-slate-500 theme-light:text-slate-500">
                                                        Generated <?= htmlspecialchars($item['generation']['created_at'], ENT_QUOTES) ?>
                                                    </p>
                                                <?php endif; ?>
                                            <?php else : ?>
                                                <p class="text-sm text-slate-400 theme-light:text-slate-600">No tailored CV linked yet.</p>
                                            <?php endif; ?>
                                        </div>
                                        <form method="post" action="/applications/<?= urlencode((string) $item['id']) ?>/generation" class="flex flex-col gap-2 md:flex-row md:items-center md:gap-3">
                                            <input type="hidden" name="_token" value="<?= htmlspecialchars((string) $csrfToken, ENT_QUOTES) ?>">
                                            <label for="<?= htmlspecialchars($failedGenerationFieldId, ENT_QUOTES) ?>" class="sr-only">Select tailored CV</label>
                                            <select
                                                id="<?= htmlspecialchars($failedGenerationFieldId, ENT_QUOTES) ?>"
                                                name="generation_id"
                                                class="w-full rounded-lg border border-slate-700 bg-slate-950 px-3 py-2 text-sm text-slate-100 focus:border-indigo-500 focus:outline-none focus:ring-2 focus:ring-indigo-400 md:min-w-[220px] theme-light:border-slate-300 theme-light:bg-white theme-light:text-slate-700 theme-light:focus:border-indigo-400 theme-light:focus:ring-indigo-200"
                                            >
                                                <option value="">No tailored CV</option>
                                                <?php foreach ($generationOptions as $option) : ?>
                                                    <?php $optionId = (int) $option['id']; ?>
                                                    <option value="<?= htmlspecialchars((string) $optionId, ENT_QUOTES) ?>" <?= (isset($item['generation_id']) && (int) $item['generation_id'] === $optionId) ? 'selected' : '' ?>>
                                                        <?= htmlspecialchars($option['label'], ENT_QUOTES) ?>
                                                    </option>
                                                <?php endforeach; ?>
                                            </select>
                                            <button type="submit" class="inline-flex items-center justify-center rounded-lg bg-slate-800 px-4 py-2 text-sm font-semibold text-slate-100 transition hover:bg-slate-700 theme-light:bg-slate-900/10 theme-light:text-slate-700 theme-light:hover:bg-slate-200">
                                                Update link
                                            </button>
                                        </form>
                                    </div>
                                    <?php if (empty($generationOptions)) : ?>
                                        <p class="mt-3 text-xs text-slate-500 theme-light:text-slate-500">
                                            Generate a tailored CV from the Tailor page to link it with this application.
                                        </p>
                                    <?php endif; ?>
                                </div>
                                <?php if (!empty($item['source_url'])) : ?>
                                    <a href="<?= htmlspecialchars($item['source_url'], ENT_QUOTES) ?>" target="_blank" rel="noopener" class="mt-2 inline-flex items-center gap-2 text-xs text-indigo-300 hover:text-indigo-200 theme-light:text-indigo-600 theme-light:hover:text-indigo-500">
                                        View listing
                                        <svg aria-hidden="true" class="h-3 w-3" fill="none" stroke="currentColor" stroke-width="1.5" viewBox="0 0 24 24">
                                            <path d="M7 17L17 7M7 7h10v10" stroke-linecap="round" stroke-linejoin="round"></path>
                                        </svg>
                                    </a>
                                <?php endif; ?>
                                <p class="mt-3 text-sm text-slate-300 theme-light:text-slate-600">
                                    <?= nl2br(htmlspecialchars($item['description_preview'], ENT_QUOTES)) ?>
                                </p>
                            </article>
                        <?php endforeach; ?>
                    <?php endif; ?>
                </div>
        </section>
    </section>
</div>
<?php $body = ob_get_clean(); ?>
<?php include __DIR__ . '/layout.php'; ?><|MERGE_RESOLUTION|>--- conflicted
+++ resolved
@@ -390,50 +390,6 @@
                                     </button>
                                 </form>
                                 <?php $appliedGenerationFieldId = 'generation_' . ($item['id'] ?? '0') . '_applied'; ?>
-<<<<<<< HEAD
-                                <div class="mt-3 grid gap-3 rounded-lg border border-slate-800 bg-slate-900/60 p-3 sm:grid-cols-[minmax(0,1fr)_auto] sm:items-center theme-light:border-slate-200 theme-light:bg-slate-50/80">
-                                    <div class="space-y-1">
-                                        <p class="text-xs font-semibold uppercase tracking-wide text-slate-500 theme-light:text-slate-600">Tailored CV</p>
-                                        <?php if (!empty($item['generation'])) : ?>
-                                            <p class="text-sm text-slate-200 theme-light:text-slate-700">
-                                                <?= htmlspecialchars($item['generation']['cv_filename'] ?? 'CV draft', ENT_QUOTES) ?>
-                                                <span class="text-slate-500">→</span>
-                                                <?= htmlspecialchars($item['generation']['job_filename'] ?? 'Job description', ENT_QUOTES) ?>
-                                            </p>
-                                            <?php if (!empty($item['generation']['created_at'])) : ?>
-                                                <p class="text-xs text-slate-500 theme-light:text-slate-500">
-                                                    Generated <?= htmlspecialchars($item['generation']['created_at'], ENT_QUOTES) ?>
-                                                </p>
-                                            <?php endif; ?>
-                                        <?php else : ?>
-                                            <p class="text-sm text-slate-400 theme-light:text-slate-600">No tailored CV linked yet.</p>
-                                        <?php endif; ?>
-                                    </div>
-                                    <form method="post" action="/applications/<?= urlencode((string) $item['id']) ?>/generation" class="flex flex-wrap items-center justify-end gap-2 sm:flex-nowrap sm:gap-3">
-                                        <input type="hidden" name="_token" value="<?= htmlspecialchars((string) $csrfToken, ENT_QUOTES) ?>">
-                                        <label for="<?= htmlspecialchars($appliedGenerationFieldId, ENT_QUOTES) ?>" class="sr-only">Select tailored CV</label>
-                                        <select
-                                            id="<?= htmlspecialchars($appliedGenerationFieldId, ENT_QUOTES) ?>"
-                                            name="generation_id"
-                                            class="w-full rounded-lg border border-slate-700 bg-slate-950 px-3 py-2 text-sm text-slate-100 focus:border-indigo-500 focus:outline-none focus:ring-2 focus:ring-indigo-400 sm:min-w-[220px] theme-light:border-slate-300 theme-light:bg-white theme-light:text-slate-700 theme-light:focus:border-indigo-400 theme-light:focus:ring-indigo-200"
-                                        >
-                                            <option value="">No tailored CV</option>
-                                            <?php foreach ($generationOptions as $option) : ?>
-                                                <?php $optionId = (int) $option['id']; ?>
-                                                <option value="<?= htmlspecialchars((string) $optionId, ENT_QUOTES) ?>" <?= (isset($item['generation_id']) && (int) $item['generation_id'] === $optionId) ? 'selected' : '' ?>>
-                                                    <?= htmlspecialchars($option['label'], ENT_QUOTES) ?>
-                                                </option>
-                                            <?php endforeach; ?>
-                                        </select>
-                                        <button type="submit" class="inline-flex items-center justify-center rounded-lg bg-slate-800 px-3 py-2 text-sm font-semibold text-slate-100 transition hover:bg-slate-700 theme-light:bg-slate-900/10 theme-light:text-slate-700 theme-light:hover:bg-slate-200">
-                                            Update link
-                                        </button>
-                                    </form>
-                                    <?php if (empty($generationOptions)) : ?>
-                                        <p class="text-xs text-slate-500 sm:col-span-2 theme-light:text-slate-500">
-                                            Generate a tailored CV from the Tailor page to link it with this application.
-                                        </p>
-=======
                                 <div class="mt-3 rounded-2xl border border-indigo-500/30 bg-slate-900/70 p-4 shadow-inner shadow-indigo-900/20">
                                     <div class="flex flex-col gap-4 lg:flex-row lg:items-center lg:justify-between">
                                         <div class="flex flex-col gap-3">
@@ -497,7 +453,6 @@
                                     </div>
                                     <?php if (empty($generationOptions)) : ?>
                                         <p class="mt-3 text-xs text-slate-500">Generate a tailored CV from the Tailor page to link it with this application.</p>
->>>>>>> 363d331b
                                     <?php endif; ?>
                                 </div>
                                 <?php if (!empty($item['source_url'])) : ?>
