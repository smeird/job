--- conflicted
+++ resolved
@@ -311,12 +311,7 @@
 }
 
 .letter {
-<<<<<<< HEAD
-    width: 100%;
-    max-width: 16cm;
-=======
     max-width: 17cm;
->>>>>>> f4181786
     margin: 0 auto;
     padding: 0;
     display: flex;
@@ -324,47 +319,6 @@
     gap: 12pt;
 }
 
-<<<<<<< HEAD
-.letter-content {
-    display: flex;
-    flex-direction: column;
-    gap: 12pt;
-    width: 100%;
-    max-width: 100%;
-}
-
-.letter-date {
-    font-size: 11pt;
-    color: #4b5563;
-}
-
-.letter-content > * {
-    margin: 0;
-    max-width: 100%;
-}
-
-.letter-content p,
-.letter-content li {
-    margin: 0;
-    line-height: 1.6;
-    text-align: left;
-    white-space: pre-wrap;
-    word-break: break-word;
-    overflow-wrap: anywhere;
-    hyphens: auto;
-}
-
-.letter-content p + p {
-    margin-top: 12pt;
-}
-
-.letter-content li + li {
-    margin-top: 6pt;
-}
-
-.letter-content p:last-child,
-.letter-content li:last-child {
-=======
 .letter-date {
     font-size: 11pt;
     color: #4b5563;
@@ -377,7 +331,6 @@
 }
 
 .letter-content p:last-child {
->>>>>>> f4181786
     margin-bottom: 0;
 }
 
@@ -410,20 +363,6 @@
 
 .letter-content ul,
 .letter-content ol {
-<<<<<<< HEAD
-    margin: 0 0 12pt 1.1cm;
-    padding-left: 0;
-}
-
-.letter-content ul:last-child,
-.letter-content ol:last-child {
-    margin-bottom: 0;
-}
-
-.letter-content table {
-    border-collapse: collapse;
-    width: 100%;
-=======
     margin: 0 0 6pt 1.1cm;
     padding-left: 0;
 }
@@ -437,7 +376,6 @@
 }
 
 .letter-content li p {
->>>>>>> f4181786
     margin: 0;
 }
 
