<?php

declare(strict_types=1);

namespace App\Conversion;

use App\DB;
use DateTimeImmutable;
use Dompdf\Dompdf;
use Dompdf\Options;
use League\CommonMark\CommonMarkConverter;
use League\CommonMark\ConverterInterface;
use League\CommonMark\Output\RenderedContentInterface;
use PDO;
use PhpOffice\PhpWord\IOFactory;
use PhpOffice\PhpWord\PhpWord;
use PhpOffice\PhpWord\Shared\Html;
use PhpOffice\PhpWord\SimpleType\NumberFormat;
use RuntimeException;
use Throwable;

class Converter
{
    /** @var ConverterInterface */
    private $markdownConverter;

    /** @var string|null */
    private $pdfFooterLine;

    /**
     * Construct the object with its required dependencies.
     *
     * This ensures collaborating services are available for subsequent method calls.
     */
    public function __construct(?ConverterInterface $markdownConverter = null)
    {
        $this->markdownConverter = $markdownConverter ?? new CommonMarkConverter();
        $this->pdfFooterLine = null;
    }

    /**
     * Configure the optional footer line injected into generated PDF files.
     *
     * Centralising the state allows controllers to supply the caller specific
     * contact details that should appear at the bottom of each rendered page.
     */
    public function setPdfFooterLine(?string $footerLine): void
    {
        $this->pdfFooterLine = $footerLine !== null && trim($footerLine) !== ''
            ? $footerLine
            : null;
    }

    /**
     * Convert the and store into the desired format.
     *
     * Having a dedicated converter isolates formatting concerns.
     * @return array<string, array{ id: int, filename: string, format: string, mime_type: string, sha256: string, size_bytes: int }>
     */
    public function convertAndStore(int $generationId, string $markdown): array
    {
        $pdo = DB::getConnection();
        $rendered = $this->renderFormats($markdown);
        $docxBinary = $rendered['docx'];
        $pdfBinary = $rendered['pdf'];
        $markdownBinary = $this->normalizeMarkdown($markdown);

        $pdo->beginTransaction();

        try {
            $outputs = [];

            $outputs['md'] = $this->storeBinary(
                $pdo,
                $generationId,
                'md',
                'text/markdown',
                sprintf('generation-%d.md', $generationId),
                $markdownBinary
            );

            $outputs['docx'] = $this->storeBinary(
                $pdo,
                $generationId,
                'docx',
                'application/vnd.openxmlformats-officedocument.wordprocessingml.document',
                sprintf('generation-%d.docx', $generationId),
                $docxBinary
            );

            $outputs['pdf'] = $this->storeBinary(
                $pdo,
                $generationId,
                'pdf',
                'application/pdf',
                sprintf('generation-%d.pdf', $generationId),
                $pdfBinary
            );

            $pdo->commit();
        } catch (Throwable $exception) {
            if ($pdo->inTransaction()) {
                $pdo->rollBack();
            }

            throw $exception;
        }

        return $outputs;
    }

    /**
     * Render the markdown into available binary formats without persistence.
     *
     * Exposing the conversion logic allows queue handlers to reuse the transformations when storing multiple artifacts.
     *
     * @return array<string, string>
     */
    public function renderFormats(string $markdown): array
    {
        return [
            'docx' => $this->renderFormat($markdown, 'docx'),
            'pdf' => $this->renderFormat($markdown, 'pdf'),
        ];
    }

    /**
     * Render the markdown into a single requested format.
     *
     * Centralising this helper ensures controllers can request specific binaries without converting unused formats.
     */
    public function renderFormat(string $markdown, string $format): string
    {
        $normalizedFormat = strtolower($format);

        if ($normalizedFormat === 'docx') {
            return $this->convertMarkdownToDocx($markdown);
        }

        if ($normalizedFormat === 'pdf') {
            return $this->convertMarkdownToPdf($markdown);
        }

        throw new RuntimeException('Unsupported format requested for rendering.');
    }

    /**
     * Render a cover letter specific PDF.
     *
     * The helper wraps the base PDF conversion with styling and formatting tweaks that
     * are specific to cover letters, such as injecting the current date.
     */
    public function renderCoverLetterPdf(string $markdown): string
    {
        return $this->convertMarkdownToPdf($markdown, true);
    }

    /**
     * Handle the normalize markdown operation.
     *
     * Documenting this helper clarifies its role within the wider workflow.
     */
    private function normalizeMarkdown(string $markdown): string
    {
        $normalized = str_replace(["\r\n", "\r"], "\n", $markdown);

        return $normalized;
    }

    /**
     * Convert the markdown to docx into the desired format.
     *
     * Having a dedicated converter isolates formatting concerns.
     */
    private function convertMarkdownToDocx(string $markdown): string
    {
        $this->assertDocxDependencies();

        $phpWord = new PhpWord();
        $phpWord->setDefaultFontName('Calibri');
        $phpWord->setDefaultFontSize(11);

        $phpWord->addTitleStyle(1, ['size' => 20, 'bold' => true], ['spaceAfter' => 240]);
        $phpWord->addTitleStyle(2, ['size' => 16, 'bold' => true], ['spaceAfter' => 160]);
        $phpWord->addParagraphStyle('Body', ['spaceAfter' => 240]);
        $phpWord->addParagraphStyle('Bullet', ['spaceAfter' => 120]);
        $phpWord->addNumberingStyle('Bullet', [
            'type' => 'multilevel',
            'levels' => [
                [
                    'format' => NumberFormat::BULLET,
                    'text' => '\u{2022}',
                    'left' => 360,
                    'hanging' => 360,
                ],
            ],
        ]);

        $section = $phpWord->addSection();

        $html = $this->renderMarkdownToHtml($markdown);
<<<<<<< HEAD
        $sanitizedHtml = $this->sanitizeHtmlForDocx($html);
        $wrappedMarkup = sprintf('<div class="markdown-doc">%s</div>', $sanitizedHtml);

        try {
            Html::addHtml($section, $wrappedMarkup, false, false);
        } catch (Throwable $exception) {
            throw new RuntimeException('DOCX conversion failed while processing the rendered HTML content.', 0, $exception);
        }
=======

        Html::addHtml($section, sprintf('<div class="markdown-doc">%s</div>', $html), false, false);
>>>>>>> 7560ac34

        $tempPath = $this->createTempFile('docx');

        try {
            $writer = IOFactory::createWriter($phpWord, 'Word2007');
            $writer->save($tempPath);
            $contents = file_get_contents($tempPath);

            if ($contents === false) {
                throw new RuntimeException('Unable to read generated DOCX content.');
            }

            $this->assertValidDocxBinary($contents);
        } finally {
            if (file_exists($tempPath)) {
                @unlink($tempPath);
            }
        }

        return $contents;
    }

    /**
     * Ensure the environment can generate DOCX files using PhpWord.
     *
     * Centralising the dependency check guarantees downloads fail fast when the
     * required library or extensions are unavailable, preventing the delivery of
     * corrupt Word documents to end users.
     */
    private function assertDocxDependencies(): void
    {
        if (!class_exists(PhpWord::class) || !class_exists(IOFactory::class)) {
            throw new RuntimeException('DOCX generation requires the PhpWord library.');
        }

        if (!class_exists('ZipArchive') && !extension_loaded('zip')) {
            throw new RuntimeException('DOCX generation requires the PHP zip extension.');
        }
    }

    /**
     * Confirm the generated binary resembles a valid DOCX archive.
     *
     * Verifying the ZIP signature protects downstream workflows from serving
     * malformed files that Microsoft Word cannot open.
     */
    private function assertValidDocxBinary(string $binary): void
    {
        if ($binary === '') {
            throw new RuntimeException('Generated DOCX file is empty.');
        }

        if (substr($binary, 0, 2) !== 'PK') {
            throw new RuntimeException('Generated DOCX content is not a valid archive.');
        }
    }

    /**
     * Convert the markdown to pdf into the desired format.
     *
     * Having a dedicated converter isolates formatting concerns while allowing
     * callers to optionally inject contextual elements such as the current date
     * for cover letters.
     */
    private function convertMarkdownToPdf(string $markdown, bool $includeDate = false): string
    {
        $html = $this->renderMarkdownToHtml($markdown);

        $options = new Options();
        $options->set('isRemoteEnabled', false);

        $styles = <<<'CSS'
@page {
    margin: 2.5cm 2.5cm 3.2cm 2.5cm;
}

body {
    margin: 0;
    font-family: 'Helvetica Neue', 'Calibri', 'Arial', sans-serif;
    font-size: 11pt;
    line-height: 1.6;
    color: #111827;
    background-color: #ffffff;
    padding-bottom: 1.2cm;
}

.letter {
    max-width: 17cm;
    margin: 0 auto;
    padding: 0;
    display: flex;
    flex-direction: column;
    gap: 12pt;
}

.letter-date {
    font-size: 11pt;
    color: #4b5563;
}

.letter-content p {
    margin: 0 0 12pt;
    text-align: justify;
    word-break: break-word;
}

.letter-content p:last-child {
    margin-bottom: 0;
}

.letter-content h1,
.letter-content h2,
.letter-content h3,
.letter-content h4,
.letter-content h5,
.letter-content h6 {
    font-family: 'Helvetica Neue', 'Calibri', 'Arial', sans-serif;
    font-weight: bold;
    color: #111827;
    margin: 0 0 8pt;
}

.letter-content h1 {
    font-size: 20pt;
}

.letter-content h2 {
    font-size: 16pt;
}

.letter-content h3,
.letter-content h4,
.letter-content h5,
.letter-content h6 {
    font-size: 13pt;
}

.letter-content ul,
.letter-content ol {
    margin: 0 0 6pt 1.1cm;
    padding-left: 0;
}

.letter-content li {
    margin: 0 0 6pt;
}

.letter-content li:last-child {
    margin-bottom: 0;
}

.letter-content li p {
    margin: 0;
}

.letter-content table th,
.letter-content table td {
    border: 1px solid #e5e7eb;
    padding: 6pt 8pt;
    text-align: left;
    vertical-align: top;
}

.letter-footer {
    position: fixed;
    left: 2.5cm;
    right: 2.5cm;
    bottom: 1.5cm;
    padding-top: 6pt;
    border-top: 1px solid #e5e7eb;
    font-size: 9pt;
    color: #6b7280;
    text-align: center;
    line-height: 1.4;
    letter-spacing: 0.2pt;
}
CSS;

        $dateMarkup = '';

        if ($includeDate) {
            $formattedDate = (new DateTimeImmutable())->format('j F Y');
            $escapedDate = htmlspecialchars($formattedDate, ENT_QUOTES, 'UTF-8');
            $dateMarkup = sprintf('<p class="letter-date">%s</p>', $escapedDate);
        }

        $footerMarkup = '';

        if ($this->pdfFooterLine !== null) {
            $escapedFooter = htmlspecialchars($this->pdfFooterLine, ENT_QUOTES, 'UTF-8');
            $footerMarkup = sprintf('<footer class="letter-footer">%s</footer>', $escapedFooter);
        }

        $template = <<<HTML
<!DOCTYPE html>
<html lang="en">
<head>
<meta charset="utf-8">
<style>
{$styles}
</style>
</head>
<body>
<main class="letter">
{$dateMarkup}
<section class="letter-content">
{$html}
</section>
</main>
{$footerMarkup}
</body>
</html>
HTML;

        $dompdf = new Dompdf($options);
        $dompdf->loadHtml($template);
        $dompdf->setPaper('A4', 'portrait');
        $dompdf->render();

        return $dompdf->output();
    }

    /**
     * Render the markdown into HTML for downstream conversions.
     *
     * Centralising the markdown to HTML transformation keeps DOCX and PDF
     * outputs consistent by ensuring both rely on the same CommonMark
     * conversion pipeline before format specific styling is applied.
     */
    private function renderMarkdownToHtml(string $markdown): string
    {
        if (method_exists($this->markdownConverter, 'convertToHtml')) {
            return (string) $this->markdownConverter->convertToHtml($markdown);
        }

        $converted = $this->markdownConverter->convert($markdown);

        return $converted instanceof RenderedContentInterface
            ? $converted->getContent()
            : (string) $converted;
    }

    /**
<<<<<<< HEAD
     * Remove characters that DOCX's XML parser cannot represent safely.
     *
     * Filtering control characters avoids partial exports when PhpWord halts
     * processing in response to malformed markup produced by unusual source
     * input, such as pasted terminal output or binary data.
     */
    private function sanitizeHtmlForDocx(string $html): string
    {
        $cleaned = preg_replace('/[\x00-\x08\x0B\x0C\x0E-\x1F\x7F]/u', '', $html);

        if (!is_string($cleaned)) {
            throw new RuntimeException('Failed to sanitize HTML prior to DOCX conversion.');
        }

        return $cleaned;
    }

    /**
=======
>>>>>>> 7560ac34
     * Handle the store binary workflow.
     *
     * This helper keeps the store binary logic centralised for clarity and reuse.
     * @return array{id: int, filename: string, format: string, mime_type: string, sha256: string, size_bytes: int}
     */
    private function storeBinary(
        PDO $pdo,
        int $generationId,
        string $format,
        string $mimeType,
        string $filename,
        string $binary
    ): array {
        $sha256 = hash('sha256', $binary);
        $sizeBytes = strlen($binary);

        $metadata = [
            'filename' => $filename,
            'format' => $format,
            'sha256' => $sha256,
            'size_bytes' => $sizeBytes,
        ];

        $statement = $pdo->prepare(
            'INSERT INTO generation_outputs (generation_id, mime_type, content, output_text) VALUES (:generation_id, :mime_type, :content, :output_text)'
        );

        $statement->bindValue(':generation_id', $generationId, PDO::PARAM_INT);
        $statement->bindValue(':mime_type', $mimeType);
        $statement->bindValue(':content', $binary, PDO::PARAM_LOB);
        $statement->bindValue(':output_text', json_encode($metadata, JSON_THROW_ON_ERROR));
        $statement->execute();

        $id = (int) $pdo->lastInsertId();

        return [
            'id' => $id,
            'filename' => $filename,
            'format' => $format,
            'mime_type' => $mimeType,
            'sha256' => $sha256,
            'size_bytes' => $sizeBytes,
        ];
    }

    /**
     * Create the temp file instance.
     *
     * This method standardises construction so other code can rely on it.
     */
    private function createTempFile(string $extension): string
    {
        $basePath = tempnam(sys_get_temp_dir(), 'conv_');

        if ($basePath === false) {
            throw new RuntimeException('Unable to create a temporary file.');
        }

        $targetPath = sprintf('%s.%s', $basePath, $extension);

        if (!@rename($basePath, $targetPath)) {
            @unlink($basePath);
            throw new RuntimeException('Unable to prepare a temporary file for writing.');
        }

        return $targetPath;
    }
}<|MERGE_RESOLUTION|>--- conflicted
+++ resolved
@@ -199,19 +199,8 @@
         $section = $phpWord->addSection();
 
         $html = $this->renderMarkdownToHtml($markdown);
-<<<<<<< HEAD
-        $sanitizedHtml = $this->sanitizeHtmlForDocx($html);
-        $wrappedMarkup = sprintf('<div class="markdown-doc">%s</div>', $sanitizedHtml);
-
-        try {
-            Html::addHtml($section, $wrappedMarkup, false, false);
-        } catch (Throwable $exception) {
-            throw new RuntimeException('DOCX conversion failed while processing the rendered HTML content.', 0, $exception);
-        }
-=======
 
         Html::addHtml($section, sprintf('<div class="markdown-doc">%s</div>', $html), false, false);
->>>>>>> 7560ac34
 
         $tempPath = $this->createTempFile('docx');
 
@@ -455,27 +444,6 @@
     }
 
     /**
-<<<<<<< HEAD
-     * Remove characters that DOCX's XML parser cannot represent safely.
-     *
-     * Filtering control characters avoids partial exports when PhpWord halts
-     * processing in response to malformed markup produced by unusual source
-     * input, such as pasted terminal output or binary data.
-     */
-    private function sanitizeHtmlForDocx(string $html): string
-    {
-        $cleaned = preg_replace('/[\x00-\x08\x0B\x0C\x0E-\x1F\x7F]/u', '', $html);
-
-        if (!is_string($cleaned)) {
-            throw new RuntimeException('Failed to sanitize HTML prior to DOCX conversion.');
-        }
-
-        return $cleaned;
-    }
-
-    /**
-=======
->>>>>>> 7560ac34
      * Handle the store binary workflow.
      *
      * This helper keeps the store binary logic centralised for clarity and reuse.
