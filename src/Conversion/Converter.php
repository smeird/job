<?php

declare(strict_types=1);

namespace App\Conversion;

use App\DB;
use DateTimeImmutable;
use Dompdf\Dompdf;
use Dompdf\Options;
use League\CommonMark\CommonMarkConverter;
use League\CommonMark\ConverterInterface;
use League\CommonMark\Output\RenderedContentInterface;
use PDO;
use PhpOffice\PhpWord\IOFactory;
use PhpOffice\PhpWord\PhpWord;
use PhpOffice\PhpWord\Shared\Html;
use PhpOffice\PhpWord\SimpleType\NumberFormat;
use RuntimeException;
use Throwable;

class Converter
{
    /** @var ConverterInterface */
    private $markdownConverter;

    /** @var string|null */
    private $pdfFooterLine;

    /**
     * Construct the object with its required dependencies.
     *
     * This ensures collaborating services are available for subsequent method calls.
     */
    public function __construct(?ConverterInterface $markdownConverter = null)
    {
        $this->markdownConverter = $markdownConverter ?? new CommonMarkConverter();
        $this->pdfFooterLine = null;
    }

    /**
     * Configure the optional footer line injected into generated PDF files.
     *
     * Centralising the state allows controllers to supply the caller specific
     * contact details that should appear at the bottom of each rendered page.
     */
    public function setPdfFooterLine(?string $footerLine): void
    {
        $this->pdfFooterLine = $footerLine !== null && trim($footerLine) !== ''
            ? $footerLine
            : null;
    }

    /**
     * Convert the and store into the desired format.
     *
     * Having a dedicated converter isolates formatting concerns.
     * @return array<string, array{ id: int, filename: string, format: string, mime_type: string, sha256: string, size_bytes: int }>
     */
    public function convertAndStore(int $generationId, string $markdown): array
    {
        $pdo = DB::getConnection();
        $rendered = $this->renderFormats($markdown);
        $docxBinary = $rendered['docx'];
        $pdfBinary = $rendered['pdf'];
        $markdownBinary = $this->normalizeMarkdown($markdown);

        $pdo->beginTransaction();

        try {
            $outputs = [];

            $outputs['md'] = $this->storeBinary(
                $pdo,
                $generationId,
                'md',
                'text/markdown',
                sprintf('generation-%d.md', $generationId),
                $markdownBinary
            );

            $outputs['docx'] = $this->storeBinary(
                $pdo,
                $generationId,
                'docx',
                'application/vnd.openxmlformats-officedocument.wordprocessingml.document',
                sprintf('generation-%d.docx', $generationId),
                $docxBinary
            );

            $outputs['pdf'] = $this->storeBinary(
                $pdo,
                $generationId,
                'pdf',
                'application/pdf',
                sprintf('generation-%d.pdf', $generationId),
                $pdfBinary
            );

            $pdo->commit();
        } catch (Throwable $exception) {
            if ($pdo->inTransaction()) {
                $pdo->rollBack();
            }

            throw $exception;
        }

        return $outputs;
    }

    /**
     * Render the markdown into available binary formats without persistence.
     *
     * Exposing the conversion logic allows queue handlers to reuse the transformations when storing multiple artifacts.
     *
     * @return array<string, string>
     */
    public function renderFormats(string $markdown): array
    {
        return [
            'docx' => $this->renderFormat($markdown, 'docx'),
            'pdf' => $this->renderFormat($markdown, 'pdf'),
        ];
    }

    /**
     * Render the markdown into a single requested format.
     *
     * Centralising this helper ensures controllers can request specific binaries without converting unused formats.
     */
    public function renderFormat(string $markdown, string $format): string
    {
        $normalizedFormat = strtolower($format);

        if ($normalizedFormat === 'docx') {
            return $this->convertMarkdownToDocx($markdown);
        }

        if ($normalizedFormat === 'pdf') {
            return $this->convertMarkdownToPdf($markdown);
        }

        throw new RuntimeException('Unsupported format requested for rendering.');
    }

    /**
     * Render a cover letter specific PDF.
     *
     * The helper wraps the base PDF conversion with styling and formatting tweaks that
     * are specific to cover letters, such as injecting the current date.
     */
    public function renderCoverLetterPdf(string $markdown): string
    {
        return $this->convertMarkdownToPdf($markdown, true);
    }

    /**
     * Handle the normalize markdown operation.
     *
     * Documenting this helper clarifies its role within the wider workflow.
     */
    private function normalizeMarkdown(string $markdown): string
    {
        $normalized = str_replace(["\r\n", "\r"], "\n", $markdown);

        return $normalized;
    }

    /**
     * Convert the markdown to docx into the desired format.
     *
     * Having a dedicated converter isolates formatting concerns.
     */
    private function convertMarkdownToDocx(string $markdown): string
    {
        $this->assertDocxDependencies();

        $phpWord = new PhpWord();
        $phpWord->setDefaultFontName('Calibri');
        $phpWord->setDefaultFontSize(11);

        $phpWord->addTitleStyle(1, ['size' => 20, 'bold' => true], ['spaceAfter' => 240]);
        $phpWord->addTitleStyle(2, ['size' => 16, 'bold' => true], ['spaceAfter' => 160]);
        $phpWord->addParagraphStyle('Body', ['spaceAfter' => 240]);
        $phpWord->addParagraphStyle('Bullet', ['spaceAfter' => 120]);
        $phpWord->addNumberingStyle('Bullet', [
            'type' => 'multilevel',
            'levels' => [
                [
                    'format' => NumberFormat::BULLET,
                    'text' => '\u{2022}',
                    'left' => 360,
                    'hanging' => 360,
                ],
            ],
        ]);

        $section = $phpWord->addSection();

        $html = $this->renderMarkdownToHtml($markdown);

        Html::addHtml($section, sprintf('<div class="markdown-doc">%s</div>', $html), false, false);

        $tempPath = $this->createTempFile('docx');

        try {
            $writer = IOFactory::createWriter($phpWord, 'Word2007');
            $writer->save($tempPath);
            $contents = file_get_contents($tempPath);

            if ($contents === false) {
                throw new RuntimeException('Unable to read generated DOCX content.');
            }

            $this->assertValidDocxBinary($contents);
        } finally {
            if (file_exists($tempPath)) {
                @unlink($tempPath);
            }
        }

        return $contents;
    }

    /**
     * Ensure the environment can generate DOCX files using PhpWord.
     *
     * Centralising the dependency check guarantees downloads fail fast when the
     * required library or extensions are unavailable, preventing the delivery of
     * corrupt Word documents to end users.
     */
    private function assertDocxDependencies(): void
    {
        if (!class_exists(PhpWord::class) || !class_exists(IOFactory::class)) {
            throw new RuntimeException('DOCX generation requires the PhpWord library.');
        }

        if (!class_exists('ZipArchive') && !extension_loaded('zip')) {
            throw new RuntimeException('DOCX generation requires the PHP zip extension.');
        }
    }

    /**
     * Confirm the generated binary resembles a valid DOCX archive.
     *
     * Verifying the ZIP signature protects downstream workflows from serving
     * malformed files that Microsoft Word cannot open.
     */
    private function assertValidDocxBinary(string $binary): void
    {
        if ($binary === '') {
            throw new RuntimeException('Generated DOCX file is empty.');
        }

        if (substr($binary, 0, 2) !== 'PK') {
            throw new RuntimeException('Generated DOCX content is not a valid archive.');
        }
    }

    /**
     * Convert the markdown to pdf into the desired format.
     *
     * Having a dedicated converter isolates formatting concerns while allowing
     * callers to optionally inject contextual elements such as the current date
     * for cover letters.
     */
    private function convertMarkdownToPdf(string $markdown, bool $includeDate = false): string
    {
        $html = $this->renderMarkdownToHtml($markdown);

        $options = new Options();
        $options->set('isRemoteEnabled', false);

        $styles = <<<'CSS'
@page {
<<<<<<< HEAD
    margin: 2.5cm 2.5cm 2.5cm 2.5cm;
=======
    margin: 2.5cm 2.5cm 4.2cm 2.5cm;
>>>>>>> c270f408
}

body {
    margin: 0;
    font-family: 'Helvetica Neue', 'Calibri', 'Arial', sans-serif;
    font-size: 11pt;
    line-height: 1.6;
    color: #111827;
    background-color: #ffffff;
<<<<<<< HEAD
    padding-bottom: 3.5cm;
=======
    padding-bottom: 2.5cm;
>>>>>>> c270f408
}

.letter {
    max-width: 17cm;
    margin: 0 auto;
<<<<<<< HEAD
    padding: 0 0 3.5cm;
=======
    padding: 0 0 2.5cm;
>>>>>>> c270f408
    display: flex;
    flex-direction: column;
    gap: 12pt;
}

.letter-date {
    font-size: 11pt;
    color: #4b5563;
}

.letter-content p {
    margin: 0 0 12pt;
    text-align: justify;
    word-break: break-word;
}

.letter-content p:last-child {
    margin-bottom: 0;
}

.letter-content h1,
.letter-content h2,
.letter-content h3,
.letter-content h4,
.letter-content h5,
.letter-content h6 {
    font-family: 'Helvetica Neue', 'Calibri', 'Arial', sans-serif;
    font-weight: bold;
    color: #111827;
    margin: 0 0 8pt;
}

.letter-content h1 {
    font-size: 20pt;
}

.letter-content h2 {
    font-size: 16pt;
}

.letter-content h3,
.letter-content h4,
.letter-content h5,
.letter-content h6 {
    font-size: 13pt;
}

.letter-content ul,
.letter-content ol {
    margin: 0 0 6pt 1.1cm;
    padding-left: 0;
}

.letter-content li {
    margin: 0 0 6pt;
}

.letter-content li:last-child {
    margin-bottom: 0;
}

.letter-content li p {
    margin: 0;
}

.letter-content table th,
.letter-content table td {
    border: 1px solid #e5e7eb;
    padding: 6pt 8pt;
    text-align: left;
    vertical-align: top;
}

.letter-footer {
    position: fixed;
<<<<<<< HEAD
    left: 1cm;
    right: 1cm;
    bottom: 0.5cm;
    padding: 6pt 0;
=======
    left: 1.5cm;
    right: 1.5cm;
    bottom: 1.2cm;
    padding-top: 6pt;
>>>>>>> c270f408
    border-top: 1px solid #e5e7eb;
    font-size: 9pt;
    color: #6b7280;
    text-align: center;
    line-height: 1.4;
    letter-spacing: 0.2pt;
    background-color: #ffffff;
<<<<<<< HEAD
    display: flex;
    justify-content: center;
    align-items: center;
    white-space: nowrap;
=======
>>>>>>> c270f408
}
CSS;

        $dateMarkup = '';

        if ($includeDate) {
            $formattedDate = (new DateTimeImmutable())->format('j F Y');
            $escapedDate = htmlspecialchars($formattedDate, ENT_QUOTES, 'UTF-8');
            $dateMarkup = sprintf('<p class="letter-date">%s</p>', $escapedDate);
        }

        $footerMarkup = '';

        if ($this->pdfFooterLine !== null) {
            $escapedFooter = htmlspecialchars($this->pdfFooterLine, ENT_QUOTES, 'UTF-8');
            $footerMarkup = sprintf('<footer class="letter-footer">%s</footer>', $escapedFooter);
        }

        $template = <<<HTML
<!DOCTYPE html>
<html lang="en">
<head>
<meta charset="utf-8">
<style>
{$styles}
</style>
</head>
<body>
<main class="letter">
{$dateMarkup}
<section class="letter-content">
{$html}
</section>
</main>
{$footerMarkup}
</body>
</html>
HTML;

        $dompdf = new Dompdf($options);
        $dompdf->loadHtml($template);
        $dompdf->setPaper('A4', 'portrait');
        $dompdf->render();

        return $dompdf->output();
    }

    /**
     * Render the markdown into HTML for downstream conversions.
     *
     * Centralising the markdown to HTML transformation keeps DOCX and PDF
     * outputs consistent by ensuring both rely on the same CommonMark
     * conversion pipeline before format specific styling is applied.
     */
    private function renderMarkdownToHtml(string $markdown): string
    {
        if (method_exists($this->markdownConverter, 'convertToHtml')) {
            return (string) $this->markdownConverter->convertToHtml($markdown);
        }

        $converted = $this->markdownConverter->convert($markdown);

        return $converted instanceof RenderedContentInterface
            ? $converted->getContent()
            : (string) $converted;
    }

    /**
     * Handle the store binary workflow.
     *
     * This helper keeps the store binary logic centralised for clarity and reuse.
     * @return array{id: int, filename: string, format: string, mime_type: string, sha256: string, size_bytes: int}
     */
    private function storeBinary(
        PDO $pdo,
        int $generationId,
        string $format,
        string $mimeType,
        string $filename,
        string $binary
    ): array {
        $sha256 = hash('sha256', $binary);
        $sizeBytes = strlen($binary);

        $metadata = [
            'filename' => $filename,
            'format' => $format,
            'sha256' => $sha256,
            'size_bytes' => $sizeBytes,
        ];

        $statement = $pdo->prepare(
            'INSERT INTO generation_outputs (generation_id, mime_type, content, output_text) VALUES (:generation_id, :mime_type, :content, :output_text)'
        );

        $statement->bindValue(':generation_id', $generationId, PDO::PARAM_INT);
        $statement->bindValue(':mime_type', $mimeType);
        $statement->bindValue(':content', $binary, PDO::PARAM_LOB);
        $statement->bindValue(':output_text', json_encode($metadata, JSON_THROW_ON_ERROR));
        $statement->execute();

        $id = (int) $pdo->lastInsertId();

        return [
            'id' => $id,
            'filename' => $filename,
            'format' => $format,
            'mime_type' => $mimeType,
            'sha256' => $sha256,
            'size_bytes' => $sizeBytes,
        ];
    }

    /**
     * Create the temp file instance.
     *
     * This method standardises construction so other code can rely on it.
     */
    private function createTempFile(string $extension): string
    {
        $basePath = tempnam(sys_get_temp_dir(), 'conv_');

        if ($basePath === false) {
            throw new RuntimeException('Unable to create a temporary file.');
        }

        $targetPath = sprintf('%s.%s', $basePath, $extension);

        if (!@rename($basePath, $targetPath)) {
            @unlink($basePath);
            throw new RuntimeException('Unable to prepare a temporary file for writing.');
        }

        return $targetPath;
    }
}<|MERGE_RESOLUTION|>--- conflicted
+++ resolved
@@ -274,11 +274,7 @@
 
         $styles = <<<'CSS'
 @page {
-<<<<<<< HEAD
-    margin: 2.5cm 2.5cm 2.5cm 2.5cm;
-=======
     margin: 2.5cm 2.5cm 4.2cm 2.5cm;
->>>>>>> c270f408
 }
 
 body {
@@ -288,21 +284,13 @@
     line-height: 1.6;
     color: #111827;
     background-color: #ffffff;
-<<<<<<< HEAD
-    padding-bottom: 3.5cm;
-=======
     padding-bottom: 2.5cm;
->>>>>>> c270f408
 }
 
 .letter {
     max-width: 17cm;
     margin: 0 auto;
-<<<<<<< HEAD
-    padding: 0 0 3.5cm;
-=======
     padding: 0 0 2.5cm;
->>>>>>> c270f408
     display: flex;
     flex-direction: column;
     gap: 12pt;
@@ -378,17 +366,10 @@
 
 .letter-footer {
     position: fixed;
-<<<<<<< HEAD
-    left: 1cm;
-    right: 1cm;
-    bottom: 0.5cm;
-    padding: 6pt 0;
-=======
     left: 1.5cm;
     right: 1.5cm;
     bottom: 1.2cm;
     padding-top: 6pt;
->>>>>>> c270f408
     border-top: 1px solid #e5e7eb;
     font-size: 9pt;
     color: #6b7280;
@@ -396,13 +377,6 @@
     line-height: 1.4;
     letter-spacing: 0.2pt;
     background-color: #ffffff;
-<<<<<<< HEAD
-    display: flex;
-    justify-content: center;
-    align-items: center;
-    white-space: nowrap;
-=======
->>>>>>> c270f408
 }
 CSS;
 
