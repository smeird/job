--- conflicted
+++ resolved
@@ -32,11 +32,8 @@
 {
     private const PROVIDER = 'openai';
     private const DEFAULT_BASE_URL = 'https://api.openai.com/v1';
-<<<<<<< HEAD
     private const ENDPOINT_RESPONSES = 'responses';
-=======
-    private const ENDPOINT_RESPONSES = '/responses';
->>>>>>> bf7538bc
+
     private const MAX_ATTEMPTS = 5;
     private const INITIAL_BACKOFF_MS = 200;
     private const MAX_BACKOFF_MS = 4000;
@@ -246,11 +243,9 @@
                     'finish_reason' => $finishReason,
                 ];
 
-<<<<<<< HEAD
+
                 $this->recordUsage('/' . ltrim(self::ENDPOINT_RESPONSES, '/'), $payload['model'] ?? 'unknown', $usage, $metadata);
-=======
-                $this->recordUsage(self::ENDPOINT_RESPONSES, $payload['model'] ?? 'unknown', $usage, $metadata);
->>>>>>> bf7538bc
+
 
                 return [
                     'content' => $parsed['content'],
