<?php

declare(strict_types=1);

namespace App\AI;

use App\DB;
use App\Settings\SiteSettingsRepository;
use GuzzleHttp\Client;
use GuzzleHttp\ClientInterface;
use GuzzleHttp\Exception\RequestException;
use JsonException;
use PDO;
use PDOException;
use Psr\Http\Message\ResponseInterface;
use RuntimeException;
use Throwable;

use function array_key_exists;
use function in_array;
use function is_array;
use function is_numeric;
use function is_string;
use function json_decode;
use function json_encode;
use function max;
use function mb_strlen;
use function mb_substr;
use function strpos;
use function strtolower;
use function random_int;
use function rtrim;
use function sprintf;
use function trim;
use function usleep;

final class OpenAIProvider
{
    private const PROVIDER = 'openai';
    private const DEFAULT_BASE_URL = 'https://api.openai.com/v1';
    private const ENDPOINT_RESPONSES = 'responses';

    private const MAX_ATTEMPTS = 5;
    private const INITIAL_BACKOFF_MS = 200;
    private const MAX_BACKOFF_MS = 4000;

    private const PLAN_MODEL_FALLBACKS = ['gpt-4o-mini'];
    private const DRAFT_MODEL_FALLBACKS = ['gpt-4o-mini'];

    /** @var ClientInterface */
    private $client;

    /** @var PDO */
    private $pdo;

    /** @var SiteSettingsRepository */
    private $settingsRepository;

    /** @var string */
    private $apiKey;

    /** @var string */
    private $baseUrl;

    /** @var string */
    private $modelPlan;

    /** @var string */
    private $modelDraft;

    /** @var int */
    private $maxTokens;

    /** @var int */
    private $userId;

    /**
     * @var array<string, array{prompt: float, completion: float}>
     */
    private $tariffs;

    /**
     * Construct the object with its required dependencies.
     *
     * This ensures collaborating services are available for subsequent method calls.
     */
    public function __construct(
        int $userId,
        ?ClientInterface $client = null,
        ?PDO $pdo = null,
        ?SiteSettingsRepository $settingsRepository = null
    ) {
        $this->userId = $userId;

        try {
            $this->pdo = $pdo ?? DB::getConnection();
        } catch (PDOException $exception) {
            throw new RuntimeException('Unable to obtain a database connection.', 0, $exception);
        }

        $this->settingsRepository = $settingsRepository ?? new SiteSettingsRepository($this->pdo);
        $this->apiKey = $this->requireEnv('OPENAI_API_KEY');
        $baseUrl = $this->env('OPENAI_BASE_URL') ?? self::DEFAULT_BASE_URL;
        $this->baseUrl = rtrim($baseUrl, '/') . '/';
        $this->modelPlan = $this->requireEnv('OPENAI_MODEL_PLAN');
        $this->modelDraft = $this->requireEnv('OPENAI_MODEL_DRAFT');
        $this->maxTokens = $this->resolveMaxTokens();
        $this->tariffs = $this->parseTariffs($this->env('OPENAI_TARIFF_JSON'));

        $this->client = $client ?? new Client([
            'base_uri' => $this->baseUrl,
            'timeout' => 60,
        ]);
    }

    /**
     * Generate a structured plan in JSON format.
     *
     * The helper wraps the necessary OpenAI request so consumers always receive
     * a fully decoded and normalised JSON payload.
     */
    public function plan(string $jobText, string $cvText, ?callable $streamHandler = null): string
    {
        $messages = [
            [
                'role' => 'system',
                'content' => 'You are a planning assistant that prepares tailored job application strategies. '
                    . 'Always respond with a valid JSON object following this schema: '
                    . '{"summary": string, "strengths": string[], "gaps": string[], "next_steps": [{"task": string, "rationale": string, "priority": "high"|"medium"|"low", "estimated_minutes": int}]}. '
                    . 'Ensure arrays are never empty: use informative entries. Avoid markdown or prose outside JSON.',
            ],
            [
                'role' => 'user',
                'content' => sprintf(
                    "Job description:\n%s\n\nCandidate CV:\n%s\n\nCreate the plan.",
                    trim($jobText),
                    trim($cvText)
                ),
            ],
        ];

<<<<<<< HEAD
        $models = $this->buildModelFallbackSequence($this->modelPlan, 'plan');
        $result = null;
        $lastException = null;

        for ($index = 0, $count = count($models); $index < $count; $index++) {
            $model = $models[$index];
            $payload = [
                'model' => $model,
                'input' => $this->formatMessagesForResponses($messages),
                'max_output_tokens' => $this->maxTokens,
                'response_format' => $this->buildPlanJsonSchema(),
            ];

            try {
                $result = $this->executePlanRequestWithFormatFallback($payload, $streamHandler);
                break;
            } catch (RuntimeException $exception) {
                $hasNextModel = $index < $count - 1;

                if (!$hasNextModel || !$this->shouldRetryWithAlternativeModel($exception)) {
=======
        $payload = [
            'model' => $this->modelPlan,
            'input' => $this->formatMessagesForResponses($messages),
            'max_output_tokens' => $this->maxTokens,
            'response_format' => $this->buildPlanJsonSchema(),
        ];

        try {
            $result = $this->performChatRequest($payload, 'plan', $streamHandler);
        } catch (RuntimeException $exception) {
            if ($this->shouldFallbackToLegacyResponseFormat($exception)) {
                $strippedPayload = $payload;
                unset($strippedPayload['response_format']);
                error_log('Retrying plan request without response_format parameter: ' . $exception->getMessage());

                try {
                    $result = $this->performChatRequest($strippedPayload, 'plan', $streamHandler);
                } catch (RuntimeException $strippedException) {
                    if (!$this->shouldFallbackToJsonObject($strippedException)) {
                        throw $strippedException;
                    }

                    $jsonObjectPayload = $payload;
                    $jsonObjectPayload['response_format'] = ['type' => 'json_object'];
                    error_log('Retrying plan request with json_object response format after stripped response_format failure: ' . $strippedException->getMessage());
                    $result = $this->performChatRequest($jsonObjectPayload, 'plan', $streamHandler);
                }
            } else {
                if (!$this->shouldFallbackToJsonObject($exception)) {
>>>>>>> aeed22fe
                    throw $exception;
                }

                $nextModel = $models[$index + 1];
                error_log(sprintf(
                    'Plan model fallback: %s -> %s due to %s',
                    $model,
                    $nextModel,
                    $exception->getMessage()
                ));

                $lastException = $exception;
            }
        }

        if ($result === null) {
            if ($lastException instanceof RuntimeException) {
                throw $lastException;
            }

            throw new RuntimeException('Failed to generate plan using the available OpenAI models.');
        }

        $content = trim($result['content']);

        try {
            $decoded = json_decode($content, true, 512, JSON_THROW_ON_ERROR);
        } catch (JsonException $exception) {
            throw new RuntimeException('Failed to decode JSON plan produced by OpenAI.', 0, $exception);
        }

        return json_encode($decoded, JSON_PRETTY_PRINT | JSON_UNESCAPED_SLASHES | JSON_UNESCAPED_UNICODE);
    }

    /**
     * Generate a Markdown draft tailored to the supplied plan and constraints.
     *
     * This guides the language model to produce presentation-ready prose in a
     * consistent format for display to end users.
     */
    public function draft(string $plan, string $constraints, ?callable $streamHandler = null): string
    {
        $messages = [
            [
                'role' => 'system',
                'content' => 'You are a professional writer assisting with job application materials. '
                    . 'Draft polished markdown content that aligns with the provided plan. '
                    . 'Use headings, bullet lists, and emphasis where helpful. '
                    . 'Never include fenced code blocks unless explicitly requested.',
            ],
            [
                'role' => 'user',
                'content' => sprintf(
                    "Plan JSON:\n%s\n\nConstraints:\n%s\n\nProduce the draft in Markdown.",
                    trim($plan),
                    trim($constraints)
                ),
            ],
        ];

        $models = $this->buildModelFallbackSequence($this->modelDraft, 'draft');
        $result = null;
        $lastException = null;

        for ($index = 0, $count = count($models); $index < $count; $index++) {
            $model = $models[$index];
            $payload = [
                'model' => $model,
                'input' => $this->formatMessagesForResponses($messages),
                'max_output_tokens' => $this->maxTokens,
            ];

            try {
                $result = $this->performChatRequest($payload, 'draft', $streamHandler);
                break;
            } catch (RuntimeException $exception) {
                $hasNextModel = $index < $count - 1;

                if (!$hasNextModel || !$this->shouldRetryWithAlternativeModel($exception)) {
                    throw $exception;
                }

                $nextModel = $models[$index + 1];
                error_log(sprintf(
                    'Draft model fallback: %s -> %s due to %s',
                    $model,
                    $nextModel,
                    $exception->getMessage()
                ));

                $lastException = $exception;
            }
        }

        if ($result === null) {
            if ($lastException instanceof RuntimeException) {
                throw $lastException;
            }

            throw new RuntimeException('Failed to generate draft using the available OpenAI models.');
        }

        return trim($result['content']);
    }

    /**
     * Attempt plan generation while gracefully falling back through response_format permutations.
     *
     * @param array<string, mixed> $payload
     * @return array{content: string, usage: array<string, int>, response: array<string, mixed>}
     */
    private function executePlanRequestWithFormatFallback(array $payload, ?callable $streamHandler): array
    {
        try {
            return $this->performChatRequest($payload, 'plan', $streamHandler);
        } catch (RuntimeException $exception) {
            if ($this->shouldFallbackToLegacyResponseFormat($exception)) {
                $strippedPayload = $payload;
                unset($strippedPayload['response_format']);
                error_log('Retrying plan request without response_format parameter: ' . $exception->getMessage());

                try {
                    return $this->performChatRequest($strippedPayload, 'plan', $streamHandler);
                } catch (RuntimeException $strippedException) {
                    if (!$this->shouldFallbackToJsonObject($strippedException)) {
                        throw $strippedException;
                    }

                    $jsonObjectPayload = $payload;
                    $jsonObjectPayload['response_format'] = ['type' => 'json_object'];
                    error_log('Retrying plan request with json_object response format after stripped response_format failure: ' . $strippedException->getMessage());

                    return $this->performChatRequest($jsonObjectPayload, 'plan', $streamHandler);
                }
            }

            if (!$this->shouldFallbackToJsonObject($exception)) {
                throw $exception;
            }

            $jsonObjectPayload = $payload;
            $jsonObjectPayload['response_format'] = ['type' => 'json_object'];
            error_log('Falling back to json_object response format after plan request failure: ' . $exception->getMessage());

            return $this->performChatRequest($jsonObjectPayload, 'plan', $streamHandler);
        }
    }

    /**
     * Execute the chat completion call and capture both the content and usage
     * metadata for billing and auditing purposes.
     *
     * @param array<string, mixed> $payload
     * @param bool $preserveLegacyResponseFormat Indicates whether the payload should be sent without
     *                                           normalising modern response parameters.
     * @return array{content: string, usage: array<string, int>, response: array<string, mixed>}
     */
    private function performChatRequest(
        array $payload,
        string $operation,
        ?callable $streamHandler,
        bool $preserveLegacyResponseFormat = false
    ): array
    {
        $isStreaming = $streamHandler !== null;
        $requestPayload = $preserveLegacyResponseFormat
            ? $payload
            : $this->normaliseRequestPayload($payload);

        if ($isStreaming) {
            $requestPayload['stream'] = true;
            $requestPayload['stream_options'] = ['include_usage' => true];
        }

        $attempt = 0;
        $delayMs = self::INITIAL_BACKOFF_MS;

        while (true) {
            try {
                $currentAttempt = $attempt + 1;
                $this->logRequestPayload($requestPayload, $operation, $currentAttempt);

                $options = [
                    'headers' => [
                        'Authorization' => 'Bearer ' . $this->apiKey,
                        'Content-Type' => 'application/json',
                    ],
                    'body' => json_encode($requestPayload, JSON_THROW_ON_ERROR),
                ];

                if ($isStreaming) {
                    $options['stream'] = true;
                }

                $response = $this->client->request('POST', self::ENDPOINT_RESPONSES, $options);

                if ($isStreaming && $streamHandler !== null) {
                    $parsed = $this->consumeStream($response, $streamHandler);
                } else {
                    $parsed = $this->parseJsonResponse($response);
                }

                $usage = $parsed['usage'];
                $responseMeta = $parsed['response'];
                $finishReason = $responseMeta['choices'][0]['finish_reason'] ?? null;

                if ($finishReason === null && isset($responseMeta['output'][0]['finish_reason'])) {
                    $finishReason = $responseMeta['output'][0]['finish_reason'];
                }

                $metadata = [
                    'operation' => $operation,
                    'response_id' => $responseMeta['id'] ?? null,
                    'model' => $responseMeta['model'] ?? ($payload['model'] ?? null),
                    'finish_reason' => $finishReason,
                ];


                $this->recordUsage('/' . ltrim(self::ENDPOINT_RESPONSES, '/'), $payload['model'] ?? 'unknown', $usage, $metadata);


                return [
                    'content' => $parsed['content'],
                    'usage' => $usage,
                    'response' => $responseMeta,
                ];
            } catch (RequestException $exception) {
                $attempt++;
                $statusCode = null;
                $response = $exception->getResponse();

                if ($response !== null) {
                    $statusCode = $response->getStatusCode();
                }

                if ($attempt >= self::MAX_ATTEMPTS || !$this->shouldRetry($statusCode)) {
                    $detail = $this->extractRequestErrorDetail($exception);
                    $this->logRequestFailure(
                        $operation,
                        self::ENDPOINT_RESPONSES,
                        $statusCode,
                        $detail,
                        $requestPayload,
                        $attempt
                    );

                    throw new RuntimeException(
                        $this->buildRequestFailureMessage($statusCode, $detail, $exception),
                        0,
                        $exception
                    );
                }

                $this->waitWithJitter($delayMs);
                $delayMs = min($delayMs * 2, self::MAX_BACKOFF_MS);
            } catch (JsonException $exception) {
                throw new RuntimeException('Unable to encode OpenAI request payload.', 0, $exception);
            }
        }
    }

    /**
     * Log the sanitised payload associated with an outgoing OpenAI request.
     *
     * Capturing a reduced view of the payload makes it possible to debug request
     * shape issues without leaking full candidate or job descriptions into logs.
     */
    private function logRequestPayload(array $payload, string $operation, int $attempt): void
    {
        $sanitised = $this->sanitisePayloadForLog($payload);
        $message = sprintf(
            'OpenAI request payload (operation=%s attempt=%d): %s',
            $operation,
            $attempt,
            $this->encodeForLog($sanitised)
        );

        error_log($message);
    }

    /**
     * Log additional context when a request ultimately fails without another retry.
     *
     * Including the status code, detail message, and sanitised payload snapshot
     * narrows down mismatches between what we sent and the API's expectations.
     */
    private function logRequestFailure(
        string $operation,
        string $endpoint,
        ?int $statusCode,
        ?string $detail,
        array $payload,
        int $attempt
    ): void {
        $sanitised = $this->sanitisePayloadForLog($payload);
        $status = $statusCode === null ? 'null' : (string) $statusCode;
        $message = sprintf(
            'OpenAI request failure (operation=%s endpoint=%s status=%s attempts=%d): %s | payload=%s',
            $operation,
            $endpoint,
            $status,
            $attempt,
            $detail === null || $detail === '' ? 'no detail provided' : $detail,
            $this->encodeForLog($sanitised)
        );

        error_log($message);
    }

    /**
     * Produce a sanitised version of the payload suitable for structured logging.
     *
     * Sensitive free-form text fields are reduced to previews and lengths so we
     * retain insight into payload shape without storing entire documents.
     *
     * @param array<string, mixed> $payload
     * @return array<string, mixed>
     */
    private function sanitisePayloadForLog(array $payload): array
    {
        $sanitised = $payload;

        if (isset($sanitised['input']) && is_array($sanitised['input'])) {
            $sanitised['input'] = $this->summariseInputForLog($sanitised['input']);
        }

        if (isset($sanitised['messages']) && is_array($sanitised['messages'])) {
            $sanitised['messages'] = $this->summariseMessagesForLog($sanitised['messages']);
        }

        return $sanitised;
    }

    /**
     * Reduce the Responses API input array into log-friendly summaries.
     *
     * @param array<int, array<string, mixed>> $input
     * @return array<int, array<string, mixed>>
     */
    private function summariseInputForLog(array $input): array
    {
        $summary = [];

        foreach ($input as $message) {
            if (!is_array($message)) {
                continue;
            }

            $entry = [
                'role' => isset($message['role']) ? (string) $message['role'] : 'unknown',
            ];

            if (isset($message['content']) && is_array($message['content'])) {
                $parts = [];

                foreach ($message['content'] as $part) {
                    if (!is_array($part)) {
                        continue;
                    }

                    $type = isset($part['type']) ? (string) $part['type'] : 'input_text';
                    $text = isset($part['text']) ? (string) $part['text'] : '';

                    $parts[] = [
                        'type' => $type,
                        'length' => mb_strlen($text),
                        'preview' => $this->truncateForLog($text),
                    ];
                }

                if ($parts !== []) {
                    $entry['content'] = $parts;
                }
            }

            $summary[] = $entry;
        }

        return $summary;
    }

    /**
     * Reduce chat-style messages into summaries that expose only metadata and text previews.
     *
     * @param array<int, array<string, mixed>> $messages
     * @return array<int, array<string, mixed>>
     */
    private function summariseMessagesForLog(array $messages): array
    {
        $summary = [];

        foreach ($messages as $message) {
            if (!is_array($message)) {
                continue;
            }

            $entry = [
                'role' => isset($message['role']) ? (string) $message['role'] : 'unknown',
            ];

            if (isset($message['content']) && is_string($message['content'])) {
                $text = (string) $message['content'];
                $entry['content'] = [
                    'length' => mb_strlen($text),
                    'preview' => $this->truncateForLog($text),
                ];
            } elseif (isset($message['content']) && is_array($message['content'])) {
                $parts = [];

                foreach ($message['content'] as $part) {
                    if (!is_array($part)) {
                        continue;
                    }

                    $type = isset($part['type']) ? (string) $part['type'] : 'text';
                    $text = isset($part['text']) ? (string) $part['text'] : '';

                    $parts[] = [
                        'type' => $type,
                        'length' => mb_strlen($text),
                        'preview' => $this->truncateForLog($text),
                    ];
                }

                if ($parts !== []) {
                    $entry['content'] = $parts;
                }
            }

            $summary[] = $entry;
        }

        return $summary;
    }

    /**
<<<<<<< HEAD
     * Build the ordered list of model identifiers to try for the current request.
     *
     * The configured model is always attempted first, followed by predefined fallbacks that
     * are known to be available in most environments.
     *
     * @return array<int, string>
     */
    private function buildModelFallbackSequence(string $configuredModel, string $operation): array
    {
        $sequence = [$configuredModel];
        $fallbacks = $operation === 'plan'
            ? self::PLAN_MODEL_FALLBACKS
            : self::DRAFT_MODEL_FALLBACKS;

        foreach ($fallbacks as $fallback) {
            if (!in_array($fallback, $sequence, true)) {
                $sequence[] = $fallback;
            }
        }

        return $sequence;
    }

    /**
=======
>>>>>>> aeed22fe
     * Provide a short preview of a potentially lengthy text snippet for logging.
     */
    private function truncateForLog(string $text, int $limit = 120): string
    {
        if (mb_strlen($text) <= $limit) {
            return $text;
        }

        return mb_substr($text, 0, $limit) . '…';
    }

    /**
     * Encode the supplied array for logging without triggering JSON exceptions.
     */
    private function encodeForLog(array $data): string
    {
        $encoded = json_encode($data, JSON_UNESCAPED_SLASHES | JSON_UNESCAPED_UNICODE);

        return $encoded === false ? '[unserialisable payload]' : $encoded;
    }

    /**
     * Normalise the outgoing payload to match the latest OpenAI Responses API expectations.
     *
     * This helper safeguards against legacy configuration values that still populate the
     * deprecated `response` structure by migrating any provided schema into the supported
     * top-level `response_format` field while stripping unsupported keys.
     *
     * @param array<string, mixed> $payload
     * @return array<string, mixed>
     */
    private function normaliseRequestPayload(array $payload): array
    {
        if (isset($payload['response']) && is_array($payload['response'])) {
            $format = null;

            if (isset($payload['response']['text'])
                && is_array($payload['response']['text'])
                && array_key_exists('format', $payload['response']['text'])
            ) {
                $format = $payload['response']['text']['format'];
            } elseif (array_key_exists('format', $payload['response'])) {
                $format = $payload['response']['format'];
            }

            unset($payload['response']);

            if ($format !== null && !array_key_exists('response_format', $payload)) {
                $payload['response_format'] = $format;
            }
        }

        return $payload;
    }

    /**
     * Parse a non-streaming response body into a uniform structure that exposes
     * the message content and usage counters.
     *
     * @return array{content: string, usage: array<string, int>, response: array<string, mixed>}
     */
    private function parseJsonResponse(ResponseInterface $response): array
    {
        $body = (string) $response->getBody();

        try {
            $data = json_decode($body, true, 512, JSON_THROW_ON_ERROR);
        } catch (JsonException $exception) {
            throw new RuntimeException('Unable to decode OpenAI API response.', 0, $exception);
        }

        $output = $data['output'] ?? [];
        $content = $this->extractTextFromOutput(is_array($output) ? $output : []);

        return [
            'content' => $content,
            'usage' => $this->normaliseUsage($data['usage'] ?? []),
            'response' => $this->normaliseResponseMeta($data),
        ];
    }

    /**
     * Consume a streaming response while invoking the provided handler for each
     * partial content chunk emitted by the API.
     *
     * @return array{content: string, usage: array<string, int>, response: array<string, mixed>}
     */
    private function consumeStream(ResponseInterface $response, callable $handler): array
    {
        $body = $response->getBody();
        $buffer = '';
        $content = '';
        $usage = [];
        $responseMeta = [
            'id' => $response->getHeaderLine('x-request-id') ?: null,
            'model' => null,
            'choices' => [['finish_reason' => null]],
        ];
        $streamEnded = false;

        while (!$body->eof() && !$streamEnded) {
            $buffer .= $body->read(8192);

            while (($delimiterPosition = strpos($buffer, "\n\n")) !== false) {
                $segment = substr($buffer, 0, $delimiterPosition);
                $buffer = (string) substr($buffer, $delimiterPosition + 2);

                foreach (explode("\n", (string) $segment) as $line) {
                    $line = trim($line);

                    if ($line === '' || strncmp($line, 'data:', 5) !== 0) {
                        continue;
                    }

                    $payload = trim(substr($line, 5));

                    if ($payload === '[DONE]') {
                        $streamEnded = true;
                        break;
                    }

                    try {
                        /** @var array<string, mixed> $event */
                        $event = json_decode($payload, true, 512, JSON_THROW_ON_ERROR);
                    } catch (JsonException $exception) {
                        continue;
                    }

                    $type = isset($event['type']) ? (string) $event['type'] : '';

                    if ($type === 'response.output_text.delta') {
                        $chunk = (string) ($event['delta'] ?? '');

                        if ($chunk !== '') {
                            $content .= $chunk;
                            $handler($chunk);
                        }

                        if (isset($event['response']['model'])) {
                            $responseMeta['model'] = $event['response']['model'];
                        }

                        if (isset($event['response']['id'])) {
                            $responseMeta['id'] = $event['response']['id'];
                        }
                    } elseif ($type === 'response.completed') {
                        if (isset($event['response'])) {
                            $responseMeta = $event['response'] + $responseMeta;
                            $usage = $this->normaliseUsage($event['response']['usage'] ?? []);

                            if ($content === '' && isset($event['response']['output']) && is_array($event['response']['output'])) {
                                $content = $this->extractTextFromOutput($event['response']['output']);
                            }

                            if (isset($event['response']['output'][0]['finish_reason'])) {
                                $responseMeta['choices'][0]['finish_reason'] = $event['response']['output'][0]['finish_reason'];
                            }
                        }

                        $streamEnded = true;
                        break;
                    } elseif ($type === 'response.error') {
                        $message = isset($event['error']['message']) ? (string) $event['error']['message'] : 'Unknown streaming error.';
                        throw new RuntimeException('OpenAI streaming error: ' . $message);
                    }
                }

                if ($streamEnded) {
                    break;
                }
            }
        }

        return [
            'content' => $content,
            'usage' => $usage,
            'response' => $this->normaliseResponseMeta($responseMeta),
        ];
    }

    /**
     * Transform chat-style message arrays into the Responses API input schema.
     *
     * The method ensures all text-based segments adopt the Responses API
     * `input_text` label while preserving any explicitly provided types.
     *
     * @param array<int, array<string, mixed>> $messages
     * @return array<int, array{role: string, content: array<int, array{type: string, text: string}>}>
     */
    private function formatMessagesForResponses(array $messages): array
    {
        $formatted = [];

        foreach ($messages as $message) {
            $role = isset($message['role']) ? (string) $message['role'] : 'user';
            $content = $message['content'] ?? '';

            if (is_array($content)) {
                $parts = [];

                foreach ($content as $part) {
                    if (is_array($part) && isset($part['text'])) {
                        $type = isset($part['type']) ? (string) $part['type'] : 'input_text';

                        if ($type === 'text') {
                            $type = 'input_text';
                        }

                        $parts[] = [
                            'type' => $type,
                            'text' => (string) $part['text'],
                        ];
                    } elseif (is_string($part)) {
                        $parts[] = [
                            'type' => 'input_text',
                            'text' => $part,
                        ];
                    }
                }

                if ($parts === []) {
                    $parts[] = [
                        'type' => 'input_text',
                        'text' => '',
                    ];
                }
            } else {
                $parts = [[
                    'type' => 'input_text',
                    'text' => (string) $content,
                ]];
            }

            $formatted[] = [
                'role' => $role,
                'content' => $parts,
            ];
        }

        return $formatted;
    }

    /**
     * Extract plain text output from the Responses API output array.
     *
     * @param array<int, array<string, mixed>> $output
     */
    private function extractTextFromOutput(array $output): string
    {
        $content = '';

        foreach ($output as $item) {
            if (!is_array($item)) {
                continue;
            }

            $segments = $item['content'] ?? [];

            if (!is_array($segments)) {
                continue;
            }

            foreach ($segments as $segment) {
                if (!is_array($segment)) {
                    continue;
                }

                $type = isset($segment['type']) ? (string) $segment['type'] : '';

                if (($type === 'output_text' || $type === 'text' || $type === 'input_text') && isset($segment['text'])) {
                    $content .= (string) $segment['text'];
                }
            }
        }

        return $content;
    }

    /**
     * Normalise response metadata into a schema compatible with downstream consumers.
     *
     * @param array<string, mixed> $response
     * @return array<string, mixed>
     */
    private function normaliseResponseMeta(array $response): array
    {
        if (!isset($response['choices'])) {
            $finishReason = null;

            if (isset($response['output']) && is_array($response['output'])) {
                $firstOutput = $response['output'][0] ?? null;

                if (is_array($firstOutput) && isset($firstOutput['finish_reason'])) {
                    $finishReason = $firstOutput['finish_reason'];
                }
            }

            $response['choices'] = [
                ['finish_reason' => $finishReason],
            ];
        }

        return $response;
    }

    /**
     * Build the JSON schema declaration for plan responses.
     *
     * Centralising the schema keeps the request payload readable and makes it
     * easy to update field requirements without hunting through inline arrays.
     */
    private function buildPlanJsonSchema(): array
    {
        return [
            'type' => 'json_schema',
            'json_schema' => [
                'name' => 'tailoring_plan',
                'schema' => [
                    'type' => 'object',
                    'additionalProperties' => false,
                    'required' => ['summary', 'strengths', 'gaps', 'next_steps'],
                    'properties' => [
                        'summary' => [
                            'type' => 'string',
                            'minLength' => 1,
                        ],
                        'strengths' => [
                            'type' => 'array',
                            'minItems' => 1,
                            'items' => [
                                'type' => 'string',
                                'minLength' => 1,
                            ],
                        ],
                        'gaps' => [
                            'type' => 'array',
                            'minItems' => 1,
                            'items' => [
                                'type' => 'string',
                                'minLength' => 1,
                            ],
                        ],
                        'next_steps' => [
                            'type' => 'array',
                            'minItems' => 1,
                            'items' => [
                                'type' => 'object',
                                'additionalProperties' => false,
                                'required' => ['task', 'rationale', 'priority', 'estimated_minutes'],
                                'properties' => [
                                    'task' => [
                                        'type' => 'string',
                                        'minLength' => 1,
                                    ],
                                    'rationale' => [
                                        'type' => 'string',
                                        'minLength' => 1,
                                    ],
                                    'priority' => [
                                        'type' => 'string',
                                        'enum' => ['high', 'medium', 'low'],
                                    ],
                                    'estimated_minutes' => [
                                        'type' => 'integer',
                                        'minimum' => 1,
                                    ],
                                ],
                            ],
                        ],
                    ],
                ],
            ],
        ];
    }

    /**
     * Decide whether to retry plan generation with a simpler JSON object response format.
     *
     * Certain OpenAI models do not yet support the structured `json_schema` format. When the
     * API reports that limitation we fall back to requesting a plain JSON object so plan
     * generation can continue without manual intervention.
     */
    private function shouldFallbackToJsonObject(RuntimeException $exception): bool
    {
        $previous = $exception->getPrevious();

        if (!$previous instanceof RequestException) {
            return false;
        }

        $response = $previous->getResponse();

        if ($response === null || $response->getStatusCode() !== 400) {
            return false;
        }

        $message = strtolower($exception->getMessage());

        if ($message !== '' && $this->mentionsUnsupportedSchema($message)) {
            return true;
        }

        $body = (string) $response->getBody();

        if ($body !== '' && $this->mentionsUnsupportedSchema(strtolower($body))) {
            return true;
        }

        return false;
    }

    /**
     * Decide whether a retry should be attempted using a different model identifier.
     *
     * When OpenAI reports that a model does not exist the configured identifier is stale.
     * Cycling to a known-good fallback keeps plan generation operational without manual
     * intervention.
     */
    private function shouldRetryWithAlternativeModel(RuntimeException $exception): bool
    {
        $previous = $exception->getPrevious();

        if (!$previous instanceof RequestException) {
            return false;
        }

        $response = $previous->getResponse();

        if ($response !== null) {
            $status = $response->getStatusCode();

            if ($status !== 400 && $status !== 404) {
                return false;
            }
        }

        $message = strtolower($exception->getMessage());

        if ($message !== '' && $this->mentionsMissingModel($message)) {
            return true;
        }

        if ($response !== null) {
            $body = strtolower((string) $response->getBody());

            if ($body !== '' && $this->mentionsMissingModel($body)) {
                return true;
            }
        }

        return false;
    }

    /**
     * Inspect an error string and decide whether it references an unknown model.
     */
    private function mentionsMissingModel(string $message): bool
    {
        if (strpos($message, 'model') === false) {
            return false;
        }

        return strpos($message, 'does not exist') !== false
            || strpos($message, 'was not found') !== false
            || strpos($message, 'doesn\'t exist') !== false
            || strpos($message, 'unknown model') !== false;
    }

    /**
     * Determine whether the failure indicates that the legacy response_format parameter is required.
     *
     * Some OpenAI models continue to expect the historic response_format key rather than the newer
     * response.format structure. When that situation is detected we retry the request using the legacy
     * parameter to maintain compatibility.
     */
    private function shouldFallbackToLegacyResponseFormat(RuntimeException $exception): bool
    {
        $previous = $exception->getPrevious();

        if (!$previous instanceof RequestException) {
            return false;
        }

        $response = $previous->getResponse();

        if ($response === null || $response->getStatusCode() !== 400) {
            return false;
        }

        $message = strtolower($exception->getMessage());

        if ($message !== '') {
            if ($this->mentionsUnsupportedLegacyResponseFormat($message)) {
                return true;
            }

            if ($this->mentionsUnknownResponseParameter($message)) {
                return true;
            }
        }

        $body = strtolower((string) $response->getBody());

        if ($body !== '') {
            if ($this->mentionsUnsupportedLegacyResponseFormat($body)) {
                return true;
            }

            if ($this->mentionsUnknownResponseParameter($body)) {
                return true;
            }
        }

        return false;
    }

    /**
     * Check whether the supplied message references the response parameter as being unsupported.
     */
    private function mentionsUnknownResponseParameter(string $message): bool
    {
        if (strpos($message, 'unknown parameter') !== false && strpos($message, "'response'") !== false) {
            return true;
        }

        if (strpos($message, 'unknown argument') !== false && strpos($message, 'response') !== false) {
            return true;
        }

        return strpos($message, 'response is not allowed') !== false;
    }

    /**
     * Detect whether the message indicates the modern response_format parameter is unsupported or has moved.
     */
    private function mentionsUnsupportedLegacyResponseFormat(string $message): bool
    {
        $mentionsResponseFormat = strpos($message, 'response_format') !== false;
        $mentionsUnsupported = strpos($message, 'unsupported parameter') !== false
            || strpos($message, 'is unsupported') !== false
            || strpos($message, 'not supported') !== false;

        if ($mentionsResponseFormat && $mentionsUnsupported) {
            return true;
        }

        if (strpos($message, 'moved to') !== false) {
            if (strpos($message, 'text.format') !== false || strpos($message, 'response.format') !== false) {
                return true;
            }
        }

        return false;
    }

    /**
     * Evaluate whether an error payload indicates that structured outputs are unsupported.
     */
    private function mentionsUnsupportedSchema(string $message): bool
    {
        return strpos($message, 'response_format') !== false
            || strpos($message, 'response.format') !== false
            || strpos($message, 'json_schema') !== false
            || strpos($message, 'structured output') !== false;
    }

    /**
     * Normalise the token usage section from OpenAI into a predictable schema.
     *
     * @param array<string, mixed> $usage
     * @return array{prompt_tokens: int, completion_tokens: int, total_tokens: int}
     */
    private function normaliseUsage(array $usage): array
    {
        $prompt = (int) ($usage['prompt_tokens'] ?? ($usage['input_tokens'] ?? 0));
        $completion = (int) ($usage['completion_tokens'] ?? ($usage['output_tokens'] ?? 0));
        $total = (int) ($usage['total_tokens'] ?? ($prompt + $completion));

        return [
            'prompt_tokens' => $prompt,
            'completion_tokens' => $completion,
            'total_tokens' => $total,
        ];
    }

    /**
     * Persist usage metrics for later reporting alongside per-request metadata
     * that captures the model, endpoint, and cost information.
     *
     * @param array<string, int> $usage
     * @param array<string, mixed> $metadata
     */
    private function recordUsage(string $endpoint, string $model, array $usage, array $metadata): void
    {
        $promptTokens = $usage['prompt_tokens'] ?? 0;
        $completionTokens = $usage['completion_tokens'] ?? 0;
        $totalTokens = $usage['total_tokens'] ?? ($promptTokens + $completionTokens);
        $cost = $this->calculateCost($model, $promptTokens, $completionTokens);

        $metadata['prompt_tokens'] = $promptTokens;
        $metadata['completion_tokens'] = $completionTokens;
        $metadata['total_tokens'] = $totalTokens;
        $metadata['cost_minor_units'] = $cost;

        try {
            $statement = $this->pdo->prepare(
                'INSERT INTO api_usage (user_id, provider, endpoint, tokens_used, cost_pence, metadata) '
                . 'VALUES (:user_id, :provider, :endpoint, :tokens_used, :cost_pence, :metadata)'
            );

            $statement->execute([
                ':user_id' => $this->userId,
                ':provider' => self::PROVIDER,
                ':endpoint' => $endpoint,
                ':tokens_used' => $totalTokens,
                ':cost_pence' => $cost,
                ':metadata' => json_encode($metadata, JSON_THROW_ON_ERROR),
            ]);
        } catch (Throwable $exception) {
            error_log('Failed to record OpenAI usage: ' . $exception->getMessage());
        }
    }

    /**
     * Calculate the cost value.
     *
     * Keeping the formula together prevents duplication across services.
     */
    private function calculateCost(string $model, int $promptTokens, int $completionTokens): int
    {
        $key = strtolower($model);
        $tariff = $this->tariffs[$key] ?? null;

        if ($tariff === null) {
            return 0;
        }

        $promptCost = ($promptTokens / 1000) * $tariff['prompt'];
        $completionCost = ($completionTokens / 1000) * $tariff['completion'];

        return (int) round($promptCost + $completionCost);
    }

    /**
     * Parse a JSON tariff definition into an internal lookup table keyed by
     * model identifier.
     *
     * @return array<string, array{prompt: float, completion: float}>
     */
    private function parseTariffs(?string $json): array
    {
        if ($json === null || trim($json) === '') {
            return [];
        }

        try {
            $data = json_decode($json, true, 512, JSON_THROW_ON_ERROR);
        } catch (JsonException $exception) {
            throw new RuntimeException('OPENAI_TARIFF_JSON is not valid JSON.', 0, $exception);
        }

        $tariffs = [];

        if (!is_array($data)) {
            return $tariffs;
        }

        foreach ($data as $model => $tariff) {
            if (!is_string($model)) {
                continue;
            }

            $key = strtolower($model);

            if (is_numeric($tariff)) {
                $value = (float) $tariff;
                $tariffs[$key] = ['prompt' => $value, 'completion' => $value];
                continue;
            }

            if (!is_array($tariff)) {
                continue;
            }

            $prompt = $this->extractTariffValue($tariff, ['prompt', 'input', 'default']);
            $completion = $this->extractTariffValue($tariff, ['completion', 'output', 'default'], $prompt);

            $tariffs[$key] = [
                'prompt' => $prompt,
                'completion' => $completion,
            ];
        }

        return $tariffs;
    }

    /**
     * Extract the tariff value from a nested data structure, falling back to a
     * supplied default when a preferred key is missing.
     *
     * @param array<string, mixed> $tariff
     * @param string[] $keys
     */
    private function extractTariffValue(array $tariff, array $keys, ?float $fallback = null): float
    {
        foreach ($keys as $key) {
            if (isset($tariff[$key]) && is_numeric($tariff[$key])) {
                return (float) $tariff[$key];
            }
        }

        return $fallback ?? 0.0;
    }

    /**
     * Handle the resolve max tokens operation.
     *
     * Documenting this helper clarifies its role within the wider workflow.
     */
    private function resolveMaxTokens(): int
    {
        $maxTokens = $this->env('OPENAI_MAX_TOKENS');

        if ($maxTokens === null) {
            return 1024;
        }

        return max(1, (int) $maxTokens);
    }

    /**
     * Evaluate whether the retry should occur.
     *
     * Providing a single decision point keeps policy logic together.
     */
    private function shouldRetry(?int $statusCode): bool
    {
        if ($statusCode === null) {
            return true;
        }

        if ($statusCode === 429) {
            return true;
        }

        return $statusCode >= 500 && $statusCode < 600;
    }

    /**
     * Extract a helpful error description from a failed HTTP response.
     *
     * Normalising the detail here keeps error handling consistent and avoids duplicating JSON
     * decoding logic throughout the class.
     */
    private function extractRequestErrorDetail(RequestException $exception): ?string
    {
        $response = $exception->getResponse();

        if ($response === null) {
            return null;
        }

        $body = (string) $response->getBody();

        if ($body === '') {
            return null;
        }

        try {
            $data = json_decode($body, true, 512, JSON_THROW_ON_ERROR);
        } catch (JsonException $ignored) {
            return trim($body);
        }

        if (isset($data['error']['message']) && is_string($data['error']['message'])) {
            return trim($data['error']['message']);
        }

        if (isset($data['message']) && is_string($data['message'])) {
            return trim($data['message']);
        }

        return trim($body);
    }

    /**
     * Build a clear exception message summarising the API failure for logging and UX.
     */
    private function buildRequestFailureMessage(?int $statusCode, ?string $detail, RequestException $exception): string
    {
        $prefix = 'OpenAI API request failed';

        if ($statusCode !== null) {
            $prefix .= sprintf(' (status %d)', $statusCode);
        }

        if ($detail !== null && $detail !== '') {
            return $prefix . ': ' . $detail;
        }

        return $prefix . ': ' . $exception->getMessage();
    }

    /**
     * Handle the wait with jitter operation.
     *
     * Documenting this helper clarifies its role within the wider workflow.
     */
    private function waitWithJitter(int $milliseconds): void
    {
        $jitter = random_int(0, (int) ($milliseconds * 0.2));
        $total = $milliseconds + $jitter;
        usleep($total * 1000);
    }

    /**
     * Handle the require env operation.
     *
     * Documenting this helper clarifies its role within the wider workflow.
     */
    private function requireEnv(string $key): string
    {
        $value = $this->env($key);

        if ($value === null || $value === '') {
            throw new RuntimeException(
                sprintf('Configuration value %s must be set via environment variables or site settings.', $key)
            );
        }

        return $value;
    }

    /**
     * Handle the env operation.
     *
     * Documenting this helper clarifies its role within the wider workflow.
     */
    private function env(string $key): ?string
    {
        $value = $_ENV[$key] ?? $_SERVER[$key] ?? getenv($key);

        if ($value !== false && $value !== null) {
            $trimmed = trim((string) $value);

            if ($trimmed !== '') {
                return $trimmed;
            }
        }

        $stored = $this->settingsRepository->findValue($this->normaliseSettingKey($key));

        if ($stored === null) {
            return null;
        }

        $trimmed = trim($stored);

        return $trimmed === '' ? null : $trimmed;
    }

    /**
     * Normalise the provided environment key into a site settings identifier.
     *
     * Having a consistent mapping allows the worker and web contexts to share
     * credentials without duplicating configuration logic.
     */
    private function normaliseSettingKey(string $key): string
    {
        return strtolower($key);
    }
}<|MERGE_RESOLUTION|>--- conflicted
+++ resolved
@@ -139,7 +139,7 @@
             ],
         ];
 
-<<<<<<< HEAD
+
         $models = $this->buildModelFallbackSequence($this->modelPlan, 'plan');
         $result = null;
         $lastException = null;
@@ -160,37 +160,7 @@
                 $hasNextModel = $index < $count - 1;
 
                 if (!$hasNextModel || !$this->shouldRetryWithAlternativeModel($exception)) {
-=======
-        $payload = [
-            'model' => $this->modelPlan,
-            'input' => $this->formatMessagesForResponses($messages),
-            'max_output_tokens' => $this->maxTokens,
-            'response_format' => $this->buildPlanJsonSchema(),
-        ];
-
-        try {
-            $result = $this->performChatRequest($payload, 'plan', $streamHandler);
-        } catch (RuntimeException $exception) {
-            if ($this->shouldFallbackToLegacyResponseFormat($exception)) {
-                $strippedPayload = $payload;
-                unset($strippedPayload['response_format']);
-                error_log('Retrying plan request without response_format parameter: ' . $exception->getMessage());
-
-                try {
-                    $result = $this->performChatRequest($strippedPayload, 'plan', $streamHandler);
-                } catch (RuntimeException $strippedException) {
-                    if (!$this->shouldFallbackToJsonObject($strippedException)) {
-                        throw $strippedException;
-                    }
-
-                    $jsonObjectPayload = $payload;
-                    $jsonObjectPayload['response_format'] = ['type' => 'json_object'];
-                    error_log('Retrying plan request with json_object response format after stripped response_format failure: ' . $strippedException->getMessage());
-                    $result = $this->performChatRequest($jsonObjectPayload, 'plan', $streamHandler);
-                }
-            } else {
-                if (!$this->shouldFallbackToJsonObject($exception)) {
->>>>>>> aeed22fe
+
                     throw $exception;
                 }
 
@@ -627,7 +597,7 @@
     }
 
     /**
-<<<<<<< HEAD
+
      * Build the ordered list of model identifiers to try for the current request.
      *
      * The configured model is always attempted first, followed by predefined fallbacks that
@@ -652,8 +622,7 @@
     }
 
     /**
-=======
->>>>>>> aeed22fe
+
      * Provide a short preview of a potentially lengthy text snippet for logging.
      */
     private function truncateForLog(string $text, int $limit = 120): string
