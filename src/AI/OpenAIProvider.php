<?php

declare(strict_types=1);

namespace App\AI;

use App\DB;
use App\Settings\SiteSettingsRepository;
use GuzzleHttp\Client;
use GuzzleHttp\ClientInterface;
use GuzzleHttp\Exception\RequestException;
use JsonException;
use PDO;
use PDOException;
use Psr\Http\Message\ResponseInterface;
use RuntimeException;
use Throwable;

use function array_key_exists;
use function implode;
use function in_array;
use function is_array;
use function is_numeric;
use function is_string;
use function json_decode;
use function json_encode;
use function max;
use function mb_strlen;
use function mb_substr;
use function preg_match;
use function preg_split;
use function random_int;
use function rtrim;
use function sprintf;
use function strpos;
use function strtolower;
use function substr;
use function trim;
use function usleep;
use function strlen;

final class OpenAIProvider
{
    private const PROVIDER = 'openai';
    private const DEFAULT_BASE_URL = 'https://api.openai.com/v1';
    private const ENDPOINT_RESPONSES = 'responses';

    private const MAX_ATTEMPTS = 5;
    private const INITIAL_BACKOFF_MS = 200;
    private const MAX_BACKOFF_MS = 4000;

    private const PLAN_MODEL_FALLBACKS = ['gpt-5-mini', 'gpt-5-nano'];
    private const DRAFT_MODEL_FALLBACKS = ['gpt-5-mini', 'gpt-5-nano'];

    /** @var ClientInterface */
    private $client;

    /** @var PDO */
    private $pdo;

    /** @var SiteSettingsRepository */
    private $settingsRepository;

    /** @var string */
    private $apiKey;

    /** @var string */
    private $baseUrl;

    /** @var string */
    private $modelPlan;

    /** @var string */
    private $modelDraft;

    /** @var int */
    private $maxTokens;

    /** @var int */
    private $userId;

    /**
     * @var array<string, array{prompt: float, completion: float}>
     */
    private $tariffs;

    /**
     * Construct the object with its required dependencies.
     *
     * This ensures collaborating services are available for subsequent method calls.
     */
    public function __construct(
        int $userId,
        ?ClientInterface $client = null,
        ?PDO $pdo = null,
        ?SiteSettingsRepository $settingsRepository = null
    ) {
        $this->userId = $userId;

        try {
            $this->pdo = $pdo ?? DB::getConnection();
        } catch (PDOException $exception) {
            throw new RuntimeException('Unable to obtain a database connection.', 0, $exception);
        }

        $this->settingsRepository = $settingsRepository ?? new SiteSettingsRepository($this->pdo);
        $this->apiKey = $this->requireEnv('OPENAI_API_KEY');
        $baseUrl = $this->env('OPENAI_BASE_URL') ?? self::DEFAULT_BASE_URL;
        $this->baseUrl = rtrim($baseUrl, '/') . '/';
        $this->modelPlan = $this->normaliseConfiguredModel($this->requireEnv('OPENAI_MODEL_PLAN'));
        $this->modelDraft = $this->normaliseConfiguredModel($this->requireEnv('OPENAI_MODEL_DRAFT'));
        $this->maxTokens = $this->resolveMaxTokens();
        $this->tariffs = $this->parseTariffs($this->env('OPENAI_TARIFF_JSON'));

        $this->client = $client ?? new Client([
            'base_uri' => $this->baseUrl,
            'timeout' => 60,
        ]);
    }

    /**
     * Produce a provider instance scoped to a specific user identifier.
     *
     * Reusing the configured HTTP client and repositories keeps resource
     * usage predictable while ensuring usage metrics are attributed correctly.
     */
    public function forUser(int $userId): self
    {
        return new self($userId, $this->client, $this->pdo, $this->settingsRepository);
    }

    /**
     * Generate a structured plan in JSON format.
     *
     * The helper wraps the necessary OpenAI request so consumers always receive
     * a fully decoded and normalised JSON payload.
     */
    public function plan(string $jobText, string $cvText, ?callable $streamHandler = null): string
    {
        $jobTarget = $this->inferJobTarget($jobText);
        $applicantBackground = $this->buildApplicantBackgroundPayload($cvText);
        $inputPayload = [
            'job_target' => $jobTarget,
            'applicant_background' => $applicantBackground,
            'job_description' => trim($jobText),
        ];

        $messages = [
            [
                'role' => 'system',
<<<<<<< HEAD
                'content' => 'You are a planning assistant that prepares tailored job application strategies. '
                    . 'Recommend only actions that directly support tailoring the candidate\'s CV for the specified role; '
                    . 'exclude interview preparation, follow-up logistics, or other tasks unrelated to refining the CV. '
                    . 'Always respond with a valid JSON object following this schema: '
                    . '{"summary": string, "strengths": string[], "gaps": string[], "next_steps": [{"task": string, "rationale": string, "priority": "high"|"medium"|"low", "estimated_minutes": int}]}. '
                    . 'Ensure arrays are never empty: use informative entries. Avoid markdown or prose outside JSON.',
=======
                'content' => <<<'PROMPT'
You are a planning assistant that generates tailored job application strategies. Begin with a concise checklist (3-7 bullets) of your planned sub-tasks before producing a substantive response. Always reply with a valid JSON object using this schema: {"summary": string, "strengths": string[], "gaps": string[], "next_steps": [{"task": string, "rationale": string, "priority": "high"|"medium"|"low", "estimated_minutes": int}]}. Arrays must always be non-empty and provide meaningful, specific content. Do not use markdown formatting or prose outside the JSON object.
Input Requirements:
- job_target (string): The position or job title the applicant seeks.
- applicant_background (object): Detailed applicant profile, including education, professional experience, and pertinent skills.
If editing or revising code or structured information, state key assumptions, validate correctness of data, and ensure reproducibility of steps. After generating the JSON output, provide a brief internal validation in 1-2 lines on whether input fields were handled as expected. If correction is needed, attempt a minimal fix.
Error Handling:
If mandatory fields (such as job_target or applicant_background) are missing or malformed, reply with a JSON object containing an "error" field specifying the issue, and do not generate any further output.
Output Format:
Only return a valid JSON object in the following structure:
{
"summary": string, // Concise assessment of applicant's readiness for the specified job
"strengths": string[], // At least one relevant strength, with informative details
"gaps": string[], // At least one actionable area for improvement
"next_steps": [
{
"task": string, // Concrete action
"rationale": string, // Purpose of the action
"priority": "high" | "medium" | "low", // Importance (high = most urgent)
"estimated_minutes": int // Time estimate (integer, in minutes)
}
// Must have at least one next_step, ideally sorted by priority (descending)
]
}
If input is incomplete, output: {"error": "<error description>"}
PROMPT,
>>>>>>> d8fa98d5
            ],
            [
                'role' => 'user',
                'content' => sprintf(
                    "Input payload:\n%s\n\nGenerate the tailored application strategy.",
                    json_encode($inputPayload, JSON_PRETTY_PRINT | JSON_UNESCAPED_SLASHES | JSON_UNESCAPED_UNICODE)
                ),
            ],
        ];


        $models = $this->buildModelFallbackSequence($this->modelPlan, 'plan');
        $result = null;
        $lastException = null;

        for ($index = 0, $count = count($models); $index < $count; $index++) {
            $model = $models[$index];
            $payload = [
                'model' => $model,
                'input' => $this->formatMessagesForResponses($messages),
                'max_output_tokens' => $this->maxTokens,
                'response_format' => $this->buildPlanJsonSchema(),
            ];

            try {
                $result = $this->executePlanRequestWithFormatFallback($payload, $streamHandler);
                break;
            } catch (RuntimeException $exception) {
                $hasNextModel = $index < $count - 1;

                if (!$hasNextModel || !$this->shouldRetryWithAlternativeModel($exception)) {

                    throw $exception;
                }

                $nextModel = $models[$index + 1];
                error_log(sprintf(
                    'Plan model fallback: %s -> %s due to %s',
                    $model,
                    $nextModel,
                    $exception->getMessage()
                ));

                $lastException = $exception;
            }
        }

        if ($result === null) {
            if ($lastException instanceof RuntimeException) {
                throw $lastException;
            }

            throw new RuntimeException('Failed to generate plan using the available OpenAI models.');
        }

        $content = trim($result['content']);
        $jsonSegment = $this->extractJsonObject($content);

        try {
            $decoded = json_decode($jsonSegment, true, 512, JSON_THROW_ON_ERROR);
        } catch (JsonException $exception) {
            throw new RuntimeException('Failed to decode JSON plan produced by OpenAI.', 0, $exception);
        }

        return json_encode($decoded, JSON_PRETTY_PRINT | JSON_UNESCAPED_SLASHES | JSON_UNESCAPED_UNICODE);
    }

    /**
     * Infer a best-effort job target string from the supplied job description text.
     *
     * Providing a reasonable fallback keeps the planning prompt satisfied even when
     * the upstream payload lacks a dedicated job title field.
     */
    private function inferJobTarget(string $jobDescription): string
    {
        $trimmed = trim($jobDescription);

        if ($trimmed === '') {
            return 'Unspecified role';
        }

        if (preg_match('/^\s*Job Title\s*[:|-]\s*(.+)$/mi', $jobDescription, $matches) === 1) {
            $candidate = trim($matches[1]);

            if ($candidate !== '') {
                return $candidate;
            }
        }

        $lines = preg_split("/\r\n|\r|\n/", $trimmed);

        if ($lines === false || $lines === []) {
            return 'Unspecified role';
        }

        foreach ($lines as $line) {
            $candidate = trim((string) $line);

            if ($candidate === '') {
                continue;
            }

            $lower = strtolower($candidate);

            if (strpos($lower, 'job description') !== false || strpos($lower, 'about ') !== false) {
                continue;
            }

            if (mb_strlen($candidate) <= 120) {
                return $candidate;
            }
        }

        return 'Unspecified role';
    }

    /**
     * Build the applicant background payload expected by the planning prompt.
     *
     * Normalising the CV sections into labelled fields gives the model richer
     * structure while ensuring required keys are always populated.
     *
     * @return array<string, string>
     */
    private function buildApplicantBackgroundPayload(string $cvMarkdown): array
    {
        $sections = $this->segmentCvByHeading($cvMarkdown);
        $education = $this->findSectionContent($sections, ['education', 'academic', 'qualification', 'certification']);
        $experience = $this->findSectionContent($sections, ['experience', 'employment', 'career', 'work history']);
        $skills = $this->findSectionContent($sections, ['skill', 'competenc', 'strength', 'capability']);
        $fallback = 'Not specified in the provided CV excerpt.';
        $cvContent = trim($cvMarkdown);

        return [
            'education' => $education !== '' ? $education : $fallback,
            'experience' => $experience !== '' ? $experience : $fallback,
            'skills' => $skills !== '' ? $skills : $fallback,
            'cv_markdown' => $cvContent !== '' ? $cvContent : 'No CV content was supplied.',
        ];
    }

    /**
     * Segment the CV markdown content into sections keyed by their headings.
     *
     * @return array<string, string>
     */
    private function segmentCvByHeading(string $cvMarkdown): array
    {
        $lines = preg_split("/\r\n|\r|\n/", $cvMarkdown);
        $segments = [];
        $current = 'general';
        $segments[$current] = [];

        if ($lines === false) {
            $lines = [$cvMarkdown];
        }

        foreach ($lines as $line) {
            $value = (string) $line;

            if (preg_match('/^\s{0,3}#{1,6}\s+(.+?)\s*$/u', $value, $matches) === 1) {
                $heading = strtolower(trim($matches[1]));

                if ($heading === '') {
                    $heading = 'general';
                }

                if (!isset($segments[$heading])) {
                    $segments[$heading] = [];
                }

                $current = $heading;

                continue;
            }

            $segments[$current][] = $value;
        }

        foreach ($segments as $heading => $contentLines) {
            $segments[$heading] = trim(implode("\n", $contentLines));
        }

        return $segments;
    }

    /**
     * Locate the first CV section whose heading contains one of the supplied keywords.
     */
    private function findSectionContent(array $sections, array $keywords): string
    {
        foreach ($sections as $name => $content) {
            $normalized = strtolower((string) $name);

            foreach ($keywords as $keyword) {
                if (strpos($normalized, $keyword) !== false) {
                    $trimmed = trim((string) $content);

                    if ($trimmed !== '') {
                        return $trimmed;
                    }
                }
            }
        }

        return '';
    }

    /**
     * Extract a JSON object from an OpenAI response that may include extra commentary.
     */
    private function extractJsonObject(string $content): string
    {
        $start = strpos($content, '{');

        if ($start === false) {
            throw new RuntimeException('OpenAI response did not contain a JSON object.');
        }

        $length = strlen($content);
        $depth = 0;
        $inString = false;
        $escape = false;

        for ($index = $start; $index < $length; $index++) {
            $char = $content[$index];

            if ($inString) {
                if ($escape) {
                    $escape = false;

                    continue;
                }

                if ($char === '\\') {
                    $escape = true;

                    continue;
                }

                if ($char === '"') {
                    $inString = false;
                }

                continue;
            }

            if ($char === '"') {
                $inString = true;

                continue;
            }

            if ($char === '{') {
                $depth++;

                continue;
            }

            if ($char === '}') {
                $depth--;

                if ($depth === 0) {
                    return substr($content, $start, $index - $start + 1);
                }
            }
        }

        throw new RuntimeException('Incomplete JSON object found in OpenAI response.');
    }

    /**
     * Generate a compact research cheat sheet in Markdown format.
     *
     * This helper mirrors the plan workflow while focusing on combining job
     * descriptions with web research snippets to brief the applicant.
     *
     * @param array<int, array{title: string, url: string, snippet: string}> $searchResults
     */
    public function cheatSheet(string $jobText, array $searchResults): string
    {
        $messages = [
            [
                'role' => 'system',
                'content' => 'You are a job research assistant. Begin with a concise checklist of 3-7 conceptual bullet points '
                    . 'covering the actions you will take. Then produce concise Markdown with level 2 headings for '
                    . '"Role Summary", "Company Signals", "Talking Points", and "Questions to Ask" in that order. '
                    . 'Place unordered "-" bullet lists immediately after each heading without extra blank lines. '
                    . 'Avoid speculative claims, cite supporting snippets inline whenever available, and ensure the '
                    . 'output strictly matches this structure. When information is lacking for a section, include '
                    . 'only a single bullet reading "No substantial information available." Validate compliance with '
                    . 'these rules and self-correct before responding.',
            ],
            [
                'role' => 'user',
                'content' => sprintf(
                    "Job description:\n%s\n\nResearch snippets:\n%s\n\nPrepare the briefing.",
                    trim($jobText),
                    $this->summariseSearchResults($searchResults)
                ),
            ],
        ];

        $models = $this->buildModelFallbackSequence($this->modelPlan, 'cheat_sheet');
        $result = null;
        $lastException = null;

        for ($index = 0, $count = count($models); $index < $count; $index++) {
            $model = $models[$index];
            $payload = [
                'model' => $model,
                'input' => $this->formatMessagesForResponses($messages),
                'max_output_tokens' => $this->maxTokens,
            ];

            try {
                $result = $this->performChatRequest($payload, 'cheat_sheet', null);
                break;
            } catch (RuntimeException $exception) {
                $hasNextModel = $index < $count - 1;

                if (!$hasNextModel || !$this->shouldRetryWithAlternativeModel($exception)) {
                    throw $exception;
                }

                $nextModel = $models[$index + 1];
                error_log(sprintf(
                    'Cheat sheet model fallback: %s -> %s due to %s',
                    $model,
                    $nextModel,
                    $exception->getMessage()
                ));

                $lastException = $exception;
            }
        }

        if ($result === null) {
            if ($lastException instanceof RuntimeException) {
                throw $lastException;
            }

            throw new RuntimeException('Failed to generate research cheat sheet using OpenAI.');
        }

        return trim($result['content']);
    }

    /**
     * Convert the search result tuples into a single human-readable summary block.
     *
     * @param array<int, array{title: string, url: string, snippet: string}> $searchResults
     */
    private function summariseSearchResults(array $searchResults): string
    {
        $segments = [];

        foreach ($searchResults as $index => $result) {
            $title = isset($result['title']) ? (string) $result['title'] : '';
            $url = isset($result['url']) ? (string) $result['url'] : '';
            $snippet = isset($result['snippet']) ? (string) $result['snippet'] : '';

            $segments[] = sprintf(
                '%d. %s (%s)%s%s',
                $index + 1,
                $title,
                $url,
                $snippet === '' ? '' : "\nSnippet: ",
                $snippet
            );
        }

        if ($segments === []) {
            return 'No additional company research was available beyond the job description.';
        }

        return implode("\n\n", $segments);
    }

    /**
     * Generate a Markdown draft tailored to the supplied plan and constraints.
     *
     * This guides the language model to produce presentation-ready prose in a
     * consistent format for display to end users.
     */
    public function draft(string $plan, string $constraints, ?callable $streamHandler = null): string
    {
        $messages = [
            [
                'role' => 'system',
                'content' => 'You are a professional writer assisting with job application materials. '
                    . 'Draft polished markdown content that aligns with the provided plan. '
                    . 'Use headings, bullet lists, and emphasis where helpful. '
                    . 'Never include fenced code blocks unless explicitly requested.',
            ],
            [
                'role' => 'user',
                'content' => sprintf(
                    "Plan JSON:\n%s\n\nConstraints:\n%s\n\nProduce the draft in Markdown.",
                    trim($plan),
                    trim($constraints)
                ),
            ],
        ];

        $models = $this->buildModelFallbackSequence($this->modelDraft, 'draft');
        $result = null;
        $lastException = null;

        for ($index = 0, $count = count($models); $index < $count; $index++) {
            $model = $models[$index];
            $payload = [
                'model' => $model,
                'input' => $this->formatMessagesForResponses($messages),
                'max_output_tokens' => $this->maxTokens,
            ];

            try {
                $result = $this->performChatRequest($payload, 'draft', $streamHandler);
                break;
            } catch (RuntimeException $exception) {
                $hasNextModel = $index < $count - 1;

                if (!$hasNextModel || !$this->shouldRetryWithAlternativeModel($exception)) {
                    throw $exception;
                }

                $nextModel = $models[$index + 1];
                error_log(sprintf(
                    'Draft model fallback: %s -> %s due to %s',
                    $model,
                    $nextModel,
                    $exception->getMessage()
                ));

                $lastException = $exception;
            }
        }

        if ($result === null) {
            if ($lastException instanceof RuntimeException) {
                throw $lastException;
            }

            throw new RuntimeException('Failed to generate draft using the available OpenAI models.');
        }

        return trim($result['content']);
    }

    /**
     * Generate a Markdown cover letter that aligns with the supplied instructions.
     *
     * The method mirrors the drafting workflow so cover letters benefit from the same retry strategy and token accounting.
     */
    public function draftCoverLetter(string $instructions, ?callable $streamHandler = null): string
    {
        $messages = [
            [
                'role' => 'system',
                'content' => 'You are a professional cover letter writer using British English. '
                    . 'Keep the letter concise, factual, and grounded in the supplied material. '
                    . 'Never invent achievements or employers.',
            ],
            [
                'role' => 'user',
                'content' => trim($instructions),
            ],
        ];

        $models = $this->buildModelFallbackSequence($this->modelDraft, 'cover_letter');
        $result = null;
        $lastException = null;

        for ($index = 0, $count = count($models); $index < $count; $index++) {
            $model = $models[$index];
            $payload = [
                'model' => $model,
                'input' => $this->formatMessagesForResponses($messages),
                'max_output_tokens' => $this->maxTokens,
            ];

            try {
                $result = $this->performChatRequest($payload, 'cover_letter', $streamHandler);
                break;
            } catch (RuntimeException $exception) {
                $hasNextModel = $index < $count - 1;

                if (!$hasNextModel || !$this->shouldRetryWithAlternativeModel($exception)) {
                    throw $exception;
                }

                $nextModel = $models[$index + 1];
                error_log(sprintf(
                    'Cover letter model fallback: %s -> %s due to %s',
                    $model,
                    $nextModel,
                    $exception->getMessage()
                ));

                $lastException = $exception;
            }
        }

        if ($result === null) {
            if ($lastException instanceof RuntimeException) {
                throw $lastException;
            }

            throw new RuntimeException('Failed to generate a cover letter using the available OpenAI models.');
        }

        return trim($result['content']);
    }

    /**
     * Attempt plan generation while gracefully falling back through response_format permutations.
     *
     * @param array<string, mixed> $payload
     * @return array{content: string, usage: array<string, int>, response: array<string, mixed>}
     */
    private function executePlanRequestWithFormatFallback(array $payload, ?callable $streamHandler): array
    {
        try {
            return $this->performChatRequest($payload, 'plan', $streamHandler);
        } catch (RuntimeException $exception) {
            if ($this->shouldFallbackToLegacyResponseFormat($exception)) {
                $strippedPayload = $payload;
                unset($strippedPayload['response_format']);
                error_log('Retrying plan request without response_format parameter: ' . $exception->getMessage());

                try {
                    return $this->performChatRequest($strippedPayload, 'plan', $streamHandler);
                } catch (RuntimeException $strippedException) {
                    if (!$this->shouldFallbackToJsonObject($strippedException)) {
                        throw $strippedException;
                    }

                    $jsonObjectPayload = $payload;
                    $jsonObjectPayload['response_format'] = ['type' => 'json_object'];
                    error_log('Retrying plan request with json_object response format after stripped response_format failure: ' . $strippedException->getMessage());

                    return $this->performChatRequest($jsonObjectPayload, 'plan', $streamHandler);
                }
            }

            if (!$this->shouldFallbackToJsonObject($exception)) {
                throw $exception;
            }

            $jsonObjectPayload = $payload;
            $jsonObjectPayload['response_format'] = ['type' => 'json_object'];
            error_log('Falling back to json_object response format after plan request failure: ' . $exception->getMessage());

            return $this->performChatRequest($jsonObjectPayload, 'plan', $streamHandler);
        }
    }

    /**
     * Execute the chat completion call and capture both the content and usage
     * metadata for billing and auditing purposes.
     *
     * @param array<string, mixed> $payload
     * @param bool $preserveLegacyResponseFormat Indicates whether the payload should be sent without
     *                                           normalising modern response parameters.
     * @return array{content: string, usage: array<string, int>, response: array<string, mixed>}
     */
    private function performChatRequest(
        array $payload,
        string $operation,
        ?callable $streamHandler,
        bool $preserveLegacyResponseFormat = false
    ): array
    {
        $isStreaming = $streamHandler !== null;
        $requestPayload = $preserveLegacyResponseFormat
            ? $payload
            : $this->normaliseRequestPayload($payload);

        if ($isStreaming) {
            $requestPayload['stream'] = true;
            $requestPayload['stream_options'] = ['include_usage' => true];
        }

        $attempt = 0;
        $delayMs = self::INITIAL_BACKOFF_MS;

        while (true) {
            try {
                $currentAttempt = $attempt + 1;
                $this->logRequestPayload($requestPayload, $operation, $currentAttempt);

                $options = [
                    'headers' => [
                        'Authorization' => 'Bearer ' . $this->apiKey,
                        'Content-Type' => 'application/json',
                    ],
                    'body' => json_encode($requestPayload, JSON_THROW_ON_ERROR),
                ];

                if ($isStreaming) {
                    $options['stream'] = true;
                }

                $response = $this->client->request('POST', self::ENDPOINT_RESPONSES, $options);

                if ($isStreaming && $streamHandler !== null) {
                    $parsed = $this->consumeStream($response, $streamHandler);
                } else {
                    $parsed = $this->parseJsonResponse($response);
                }

                $usage = $parsed['usage'];
                $responseMeta = $parsed['response'];
                $finishReason = $responseMeta['choices'][0]['finish_reason'] ?? null;

                if ($finishReason === null && isset($responseMeta['output'][0]['finish_reason'])) {
                    $finishReason = $responseMeta['output'][0]['finish_reason'];
                }

                $requestedModel = $payload['model'] ?? null;
                $reportedModel = $responseMeta['model'] ?? null;

                $metadata = [
                    'operation' => $operation,
                    'response_id' => $responseMeta['id'] ?? null,
                    'model' => $requestedModel ?? $reportedModel,
                    'model_requested' => $requestedModel,
                    'model_reported' => $reportedModel,
                    'finish_reason' => $finishReason,
                ];


                $this->recordUsage('/' . ltrim(self::ENDPOINT_RESPONSES, '/'), $payload['model'] ?? 'unknown', $usage, $metadata);


                return [
                    'content' => $parsed['content'],
                    'usage' => $usage,
                    'response' => $responseMeta,
                ];
            } catch (RequestException $exception) {
                $attempt++;
                $statusCode = null;
                $response = $exception->getResponse();

                if ($response !== null) {
                    $statusCode = $response->getStatusCode();
                }

                if ($attempt >= self::MAX_ATTEMPTS || !$this->shouldRetry($statusCode)) {
                    $detail = $this->extractRequestErrorDetail($exception);
                    $this->logRequestFailure(
                        $operation,
                        self::ENDPOINT_RESPONSES,
                        $statusCode,
                        $detail,
                        $requestPayload,
                        $attempt
                    );

                    throw new RuntimeException(
                        $this->buildRequestFailureMessage($statusCode, $detail, $exception),
                        0,
                        $exception
                    );
                }

                $this->waitWithJitter($delayMs);
                $delayMs = min($delayMs * 2, self::MAX_BACKOFF_MS);
            } catch (JsonException $exception) {
                throw new RuntimeException('Unable to encode OpenAI request payload.', 0, $exception);
            }
        }
    }

    /**
     * Log the sanitised payload associated with an outgoing OpenAI request.
     *
     * Capturing a reduced view of the payload makes it possible to debug request
     * shape issues without leaking full candidate or job descriptions into logs.
     */
    private function logRequestPayload(array $payload, string $operation, int $attempt): void
    {
        $sanitised = $this->sanitisePayloadForLog($payload);
        $message = sprintf(
            'OpenAI request payload (operation=%s attempt=%d): %s',
            $operation,
            $attempt,
            $this->encodeForLog($sanitised)
        );

        error_log($message);
    }

    /**
     * Log additional context when a request ultimately fails without another retry.
     *
     * Including the status code, detail message, and sanitised payload snapshot
     * narrows down mismatches between what we sent and the API's expectations.
     */
    private function logRequestFailure(
        string $operation,
        string $endpoint,
        ?int $statusCode,
        ?string $detail,
        array $payload,
        int $attempt
    ): void {
        $sanitised = $this->sanitisePayloadForLog($payload);
        $status = $statusCode === null ? 'null' : (string) $statusCode;
        $message = sprintf(
            'OpenAI request failure (operation=%s endpoint=%s status=%s attempts=%d): %s | payload=%s',
            $operation,
            $endpoint,
            $status,
            $attempt,
            $detail === null || $detail === '' ? 'no detail provided' : $detail,
            $this->encodeForLog($sanitised)
        );

        error_log($message);
    }

    /**
     * Produce a sanitised version of the payload suitable for structured logging.
     *
     * Sensitive free-form text fields are reduced to previews and lengths so we
     * retain insight into payload shape without storing entire documents.
     *
     * @param array<string, mixed> $payload
     * @return array<string, mixed>
     */
    private function sanitisePayloadForLog(array $payload): array
    {
        $sanitised = $payload;

        if (isset($sanitised['input']) && is_array($sanitised['input'])) {
            $sanitised['input'] = $this->summariseInputForLog($sanitised['input']);
        }

        if (isset($sanitised['messages']) && is_array($sanitised['messages'])) {
            $sanitised['messages'] = $this->summariseMessagesForLog($sanitised['messages']);
        }

        return $sanitised;
    }

    /**
     * Reduce the Responses API input array into log-friendly summaries.
     *
     * @param array<int, array<string, mixed>> $input
     * @return array<int, array<string, mixed>>
     */
    private function summariseInputForLog(array $input): array
    {
        $summary = [];

        foreach ($input as $message) {
            if (!is_array($message)) {
                continue;
            }

            $entry = [
                'role' => isset($message['role']) ? (string) $message['role'] : 'unknown',
            ];

            if (isset($message['content']) && is_array($message['content'])) {
                $parts = [];

                foreach ($message['content'] as $part) {
                    if (!is_array($part)) {
                        continue;
                    }

                    $type = isset($part['type']) ? (string) $part['type'] : 'text';
                    
                    if ($type === 'input_text') {
                        $type = 'text';
                    }
                    $text = isset($part['text']) ? (string) $part['text'] : '';

                    $parts[] = [
                        'type' => $type,
                        'length' => mb_strlen($text),
                        'preview' => $this->truncateForLog($text),
                    ];
                }

                if ($parts !== []) {
                    $entry['content'] = $parts;
                }
            }

            $summary[] = $entry;
        }

        return $summary;
    }

    /**
     * Reduce chat-style messages into summaries that expose only metadata and text previews.
     *
     * @param array<int, array<string, mixed>> $messages
     * @return array<int, array<string, mixed>>
     */
    private function summariseMessagesForLog(array $messages): array
    {
        $summary = [];

        foreach ($messages as $message) {
            if (!is_array($message)) {
                continue;
            }

            $entry = [
                'role' => isset($message['role']) ? (string) $message['role'] : 'unknown',
            ];

            if (isset($message['content']) && is_string($message['content'])) {
                $text = (string) $message['content'];
                $entry['content'] = [
                    'length' => mb_strlen($text),
                    'preview' => $this->truncateForLog($text),
                ];
            } elseif (isset($message['content']) && is_array($message['content'])) {
                $parts = [];

                foreach ($message['content'] as $part) {
                    if (!is_array($part)) {
                        continue;
                    }

                    $type = isset($part['type']) ? (string) $part['type'] : 'text';
                    $text = isset($part['text']) ? (string) $part['text'] : '';

                    $parts[] = [
                        'type' => $type,
                        'length' => mb_strlen($text),
                        'preview' => $this->truncateForLog($text),
                    ];
                }

                if ($parts !== []) {
                    $entry['content'] = $parts;
                }
            }

            $summary[] = $entry;
        }

        return $summary;
    }

    /**

     * Build the ordered list of model identifiers to try for the current request.
     *
     * The configured model is always attempted first, followed by predefined fallbacks that
     * are known to be available in most environments.
     *
     * @return array<int, string>
     */
    private function buildModelFallbackSequence(string $configuredModel, string $operation): array
    {
        $primaryModel = $this->normaliseConfiguredModel($configuredModel);
        $sequence = [$primaryModel];
        $fallbacks = in_array($operation, ['plan', 'cheat_sheet'], true)
            ? self::PLAN_MODEL_FALLBACKS
            : self::DRAFT_MODEL_FALLBACKS;

        foreach ($fallbacks as $fallback) {
            $normalisedFallback = $this->normaliseConfiguredModel($fallback);

            if (!in_array($normalisedFallback, $sequence, true)) {
                $sequence[] = $normalisedFallback;
            }
        }

        return $sequence;
    }

    /**
     * Rewrite configured model identifiers into the canonical API-supported format.
     *
     * Marketing materials occasionally reference dotted variants such as
     * "gpt-5.0-mini" even though the API only recognises "gpt-5-mini". By
     * normalising the identifier at read time we guarantee that every request and
     * fallback attempt references a model name accepted by OpenAI. Marketing aliases
     * such as "gpt-5-strategist" are collapsed into the corresponding production
     * identifier so upstream configuration changes do not break plan generation.
     */
    private function normaliseConfiguredModel(string $model): string
    {
        $trimmed = trim($model);

        if ($trimmed === '') {
            return $trimmed;
        }

        $lower = strtolower($trimmed);

        if (strpos($lower, 'gpt-5.0-') === 0) {
            $suffix = substr($lower, 8);

            $lower = 'gpt-5-' . $suffix;
        } elseif (strpos($lower, 'gpt-5.0') === 0) {
            $suffix = substr($lower, 7);

            $lower = 'gpt-5' . $suffix;
        }

        $aliases = [
            'gpt-5-strategist' => 'gpt-5',
            'gpt-5.0-strategist' => 'gpt-5',
            'gpt5-strategist' => 'gpt-5',
            'gpt5.0-strategist' => 'gpt-5',
        ];

        if (isset($aliases[$lower])) {
            return $aliases[$lower];
        }

        return $lower;
    }

    /**

     * Provide a short preview of a potentially lengthy text snippet for logging.
     */
    private function truncateForLog(string $text, int $limit = 120): string
    {
        if (mb_strlen($text) <= $limit) {
            return $text;
        }

        return mb_substr($text, 0, $limit) . '…';
    }

    /**
     * Encode the supplied array for logging without triggering JSON exceptions.
     */
    private function encodeForLog(array $data): string
    {
        $encoded = json_encode($data, JSON_UNESCAPED_SLASHES | JSON_UNESCAPED_UNICODE);

        return $encoded === false ? '[unserialisable payload]' : $encoded;
    }

    /**
     * Normalise the outgoing payload to match the latest OpenAI Responses API expectations.
     *
     * This helper safeguards against legacy configuration values that still populate the
     * deprecated `response` structure by migrating any provided schema into the supported
     * top-level `response_format` field while stripping unsupported keys.
     *
     * @param array<string, mixed> $payload
     * @return array<string, mixed>
     */
    private function normaliseRequestPayload(array $payload): array
    {
        if (isset($payload['response']) && is_array($payload['response'])) {
            $format = null;

            if (isset($payload['response']['text'])
                && is_array($payload['response']['text'])
                && array_key_exists('format', $payload['response']['text'])
            ) {
                $format = $payload['response']['text']['format'];
            } elseif (array_key_exists('format', $payload['response'])) {
                $format = $payload['response']['format'];
            }

            unset($payload['response']);

            if ($format !== null && !array_key_exists('response_format', $payload)) {
                $payload['response_format'] = $format;
            }
        }

        return $payload;
    }

    /**
     * Parse a non-streaming response body into a uniform structure that exposes
     * the message content and usage counters.
     *
     * @return array{content: string, usage: array<string, int>, response: array<string, mixed>}
     */
    private function parseJsonResponse(ResponseInterface $response): array
    {
        $body = (string) $response->getBody();

        try {
            $data = json_decode($body, true, 512, JSON_THROW_ON_ERROR);
        } catch (JsonException $exception) {
            throw new RuntimeException('Unable to decode OpenAI API response.', 0, $exception);
        }

        $output = $data['output'] ?? [];
        $content = $this->extractTextFromOutput(is_array($output) ? $output : []);

        return [
            'content' => $content,
            'usage' => $this->normaliseUsage($data['usage'] ?? []),
            'response' => $this->normaliseResponseMeta($data),
        ];
    }

    /**
     * Consume a streaming response while invoking the provided handler for each
     * partial content chunk emitted by the API.
     *
     * @return array{content: string, usage: array<string, int>, response: array<string, mixed>}
     */
    private function consumeStream(ResponseInterface $response, callable $handler): array
    {
        $body = $response->getBody();
        $buffer = '';
        $content = '';
        $usage = [];
        $responseMeta = [
            'id' => $response->getHeaderLine('x-request-id') ?: null,
            'model' => null,
            'choices' => [['finish_reason' => null]],
        ];
        $streamEnded = false;

        while (!$body->eof() && !$streamEnded) {
            $buffer .= $body->read(8192);

            while (($delimiterPosition = strpos($buffer, "\n\n")) !== false) {
                $segment = substr($buffer, 0, $delimiterPosition);
                $buffer = (string) substr($buffer, $delimiterPosition + 2);

                foreach (explode("\n", (string) $segment) as $line) {
                    $line = trim($line);

                    if ($line === '' || strncmp($line, 'data:', 5) !== 0) {
                        continue;
                    }

                    $payload = trim(substr($line, 5));

                    if ($payload === '[DONE]') {
                        $streamEnded = true;
                        break;
                    }

                    try {
                        /** @var array<string, mixed> $event */
                        $event = json_decode($payload, true, 512, JSON_THROW_ON_ERROR);
                    } catch (JsonException $exception) {
                        continue;
                    }

                    $type = isset($event['type']) ? (string) $event['type'] : '';

                    if ($type === 'response.output_text.delta') {
                        $chunk = (string) ($event['delta'] ?? '');

                        if ($chunk !== '') {
                            $content .= $chunk;
                            $handler($chunk);
                        }

                        if (isset($event['response']['model'])) {
                            $responseMeta['model'] = $event['response']['model'];
                        }

                        if (isset($event['response']['id'])) {
                            $responseMeta['id'] = $event['response']['id'];
                        }
                    } elseif ($type === 'response.completed') {
                        if (isset($event['response'])) {
                            $responseMeta = $event['response'] + $responseMeta;
                            $usage = $this->normaliseUsage($event['response']['usage'] ?? []);

                            if ($content === '' && isset($event['response']['output']) && is_array($event['response']['output'])) {
                                $content = $this->extractTextFromOutput($event['response']['output']);
                            }

                            if (isset($event['response']['output'][0]['finish_reason'])) {
                                $responseMeta['choices'][0]['finish_reason'] = $event['response']['output'][0]['finish_reason'];
                            }
                        }

                        $streamEnded = true;
                        break;
                    } elseif ($type === 'response.error') {
                        $message = isset($event['error']['message']) ? (string) $event['error']['message'] : 'Unknown streaming error.';
                        throw new RuntimeException('OpenAI streaming error: ' . $message);
                    }
                }

                if ($streamEnded) {
                    break;
                }
            }
        }

        return [
            'content' => $content,
            'usage' => $usage,
            'response' => $this->normaliseResponseMeta($responseMeta),
        ];
    }

    /**
     * Transform chat-style message arrays into the Responses API input schema.
     *
     * The method ensures all text-based segments adopt the Responses API
     * `text` label while preserving any explicitly provided types.
     *
     * @param array<int, array<string, mixed>> $messages
     * @return array<int, array{role: string, content: array<int, array{type: string, text: string}>}>
     */
    private function formatMessagesForResponses(array $messages): array
    {
        $formatted = [];

        foreach ($messages as $message) {
            $role = isset($message['role']) ? (string) $message['role'] : 'user';
            $content = $message['content'] ?? '';

            if (is_array($content)) {
                $parts = [];

                foreach ($content as $part) {
                    if (is_array($part) && isset($part['text'])) {
                        $type = isset($part['type']) ? (string) $part['type'] : 'text';

                        if ($type === 'input_text') {
                            $type = 'text';
                        }

                        $parts[] = [
                            'type' => $type,
                            'text' => (string) $part['text'],
                        ];
                    } elseif (is_string($part)) {
                        $parts[] = [
                            'type' => 'text',
                            'text' => $part,
                        ];
                    }
                }

                if ($parts === []) {
                    $parts[] = [
                        'type' => 'text',
                        'text' => '',
                    ];
                }
            } else {
                $parts = [[
                    'type' => 'text',
                    'text' => (string) $content,
                ]];
            }

            $formatted[] = [
                'role' => $role,
                'content' => $parts,
            ];
        }

        return $formatted;
    }

    /**
     * Extract plain text output from the Responses API output array.
     *
     * @param array<int, array<string, mixed>> $output
     */
    private function extractTextFromOutput(array $output): string
    {
        $content = '';

        foreach ($output as $item) {
            if (!is_array($item)) {
                continue;
            }

            $segments = $item['content'] ?? [];

            if (!is_array($segments)) {
                continue;
            }

            foreach ($segments as $segment) {
                if (!is_array($segment)) {
                    continue;
                }

                $type = isset($segment['type']) ? (string) $segment['type'] : '';

                if (($type === 'output_text' || $type === 'text' || $type === 'input_text') && isset($segment['text'])) {
                    $content .= (string) $segment['text'];
                }
            }
        }

        return $content;
    }

    /**
     * Normalise response metadata into a schema compatible with downstream consumers.
     *
     * @param array<string, mixed> $response
     * @return array<string, mixed>
     */
    private function normaliseResponseMeta(array $response): array
    {
        if (!isset($response['choices'])) {
            $finishReason = null;

            if (isset($response['output']) && is_array($response['output'])) {
                $firstOutput = $response['output'][0] ?? null;

                if (is_array($firstOutput) && isset($firstOutput['finish_reason'])) {
                    $finishReason = $firstOutput['finish_reason'];
                }
            }

            $response['choices'] = [
                ['finish_reason' => $finishReason],
            ];
        }

        return $response;
    }

    /**
     * Build the JSON schema declaration for plan responses.
     *
     * Centralising the schema keeps the request payload readable and makes it
     * easy to update field requirements without hunting through inline arrays.
     */
    private function buildPlanJsonSchema(): array
    {
        return [
            'type' => 'json_schema',
            'json_schema' => [
                'name' => 'tailoring_plan',
                'schema' => [
                    'type' => 'object',
                    'additionalProperties' => false,
                    'required' => ['summary', 'strengths', 'gaps', 'next_steps'],
                    'properties' => [
                        'summary' => [
                            'type' => 'string',
                            'minLength' => 1,
                        ],
                        'strengths' => [
                            'type' => 'array',
                            'minItems' => 1,
                            'items' => [
                                'type' => 'string',
                                'minLength' => 1,
                            ],
                        ],
                        'gaps' => [
                            'type' => 'array',
                            'minItems' => 1,
                            'items' => [
                                'type' => 'string',
                                'minLength' => 1,
                            ],
                        ],
                        'next_steps' => [
                            'type' => 'array',
                            'minItems' => 1,
                            'items' => [
                                'type' => 'object',
                                'additionalProperties' => false,
                                'required' => ['task', 'rationale', 'priority', 'estimated_minutes'],
                                'properties' => [
                                    'task' => [
                                        'type' => 'string',
                                        'minLength' => 1,
                                    ],
                                    'rationale' => [
                                        'type' => 'string',
                                        'minLength' => 1,
                                    ],
                                    'priority' => [
                                        'type' => 'string',
                                        'enum' => ['high', 'medium', 'low'],
                                    ],
                                    'estimated_minutes' => [
                                        'type' => 'integer',
                                        'minimum' => 1,
                                    ],
                                ],
                            ],
                        ],
                    ],
                ],
            ],
        ];
    }

    /**
     * Decide whether to retry plan generation with a simpler JSON object response format.
     *
     * Certain OpenAI models do not yet support the structured `json_schema` format. When the
     * API reports that limitation we fall back to requesting a plain JSON object so plan
     * generation can continue without manual intervention.
     */
    private function shouldFallbackToJsonObject(RuntimeException $exception): bool
    {
        $previous = $exception->getPrevious();

        if (!$previous instanceof RequestException) {
            return false;
        }

        $response = $previous->getResponse();

        if ($response === null || $response->getStatusCode() !== 400) {
            return false;
        }

        $message = strtolower($exception->getMessage());

        if ($message !== '' && $this->mentionsUnsupportedSchema($message)) {
            return true;
        }

        $body = (string) $response->getBody();

        if ($body !== '' && $this->mentionsUnsupportedSchema(strtolower($body))) {
            return true;
        }

        return false;
    }

    /**
     * Decide whether a retry should be attempted using a different model identifier.
     *
     * When OpenAI reports that a model does not exist the configured identifier is stale.
     * Cycling to a known-good fallback keeps plan generation operational without manual
     * intervention.
     */
    private function shouldRetryWithAlternativeModel(RuntimeException $exception): bool
    {
        $previous = $exception->getPrevious();

        if (!$previous instanceof RequestException) {
            return false;
        }

        $response = $previous->getResponse();

        if ($response !== null) {
            $status = $response->getStatusCode();

            if ($status !== 400 && $status !== 404) {
                return false;
            }
        }

        $message = strtolower($exception->getMessage());

        if ($message !== '' && $this->mentionsMissingModel($message)) {
            return true;
        }

        if ($response !== null) {
            $body = strtolower((string) $response->getBody());

            if ($body !== '' && $this->mentionsMissingModel($body)) {
                return true;
            }
        }

        return false;
    }

    /**
     * Inspect an error string and decide whether it references an unknown model.
     */
    private function mentionsMissingModel(string $message): bool
    {
        if (strpos($message, 'model') === false) {
            return false;
        }

        return strpos($message, 'does not exist') !== false
            || strpos($message, 'was not found') !== false
            || strpos($message, 'doesn\'t exist') !== false
            || strpos($message, 'unknown model') !== false;
    }

    /**
     * Determine whether the failure indicates that the legacy response_format parameter is required.
     *
     * Some OpenAI models continue to expect the historic response_format key rather than the newer
     * response.format structure. When that situation is detected we retry the request using the legacy
     * parameter to maintain compatibility.
     */
    private function shouldFallbackToLegacyResponseFormat(RuntimeException $exception): bool
    {
        $previous = $exception->getPrevious();

        if (!$previous instanceof RequestException) {
            return false;
        }

        $response = $previous->getResponse();

        if ($response === null || $response->getStatusCode() !== 400) {
            return false;
        }

        $message = strtolower($exception->getMessage());

        if ($message !== '') {
            if ($this->mentionsUnsupportedLegacyResponseFormat($message)) {
                return true;
            }

            if ($this->mentionsUnknownResponseParameter($message)) {
                return true;
            }
        }

        $body = strtolower((string) $response->getBody());

        if ($body !== '') {
            if ($this->mentionsUnsupportedLegacyResponseFormat($body)) {
                return true;
            }

            if ($this->mentionsUnknownResponseParameter($body)) {
                return true;
            }
        }

        return false;
    }

    /**
     * Check whether the supplied message references the response parameter as being unsupported.
     */
    private function mentionsUnknownResponseParameter(string $message): bool
    {
        if (strpos($message, 'unknown parameter') !== false && strpos($message, "'response'") !== false) {
            return true;
        }

        if (strpos($message, 'unknown argument') !== false && strpos($message, 'response') !== false) {
            return true;
        }

        return strpos($message, 'response is not allowed') !== false;
    }

    /**
     * Detect whether the message indicates the modern response_format parameter is unsupported or has moved.
     */
    private function mentionsUnsupportedLegacyResponseFormat(string $message): bool
    {
        $mentionsResponseFormat = strpos($message, 'response_format') !== false;
        $mentionsUnsupported = strpos($message, 'unsupported parameter') !== false
            || strpos($message, 'is unsupported') !== false
            || strpos($message, 'not supported') !== false;

        if ($mentionsResponseFormat && $mentionsUnsupported) {
            return true;
        }

        if (strpos($message, 'moved to') !== false) {
            if (strpos($message, 'text.format') !== false || strpos($message, 'response.format') !== false) {
                return true;
            }
        }

        return false;
    }

    /**
     * Evaluate whether an error payload indicates that structured outputs are unsupported.
     */
    private function mentionsUnsupportedSchema(string $message): bool
    {
        return strpos($message, 'response_format') !== false
            || strpos($message, 'response.format') !== false
            || strpos($message, 'json_schema') !== false
            || strpos($message, 'structured output') !== false;
    }

    /**
     * Normalise the token usage section from OpenAI into a predictable schema.
     *
     * @param array<string, mixed> $usage
     * @return array{prompt_tokens: int, completion_tokens: int, total_tokens: int}
     */
    private function normaliseUsage(array $usage): array
    {
        $prompt = (int) ($usage['prompt_tokens'] ?? ($usage['input_tokens'] ?? 0));
        $completion = (int) ($usage['completion_tokens'] ?? ($usage['output_tokens'] ?? 0));
        $total = (int) ($usage['total_tokens'] ?? ($prompt + $completion));

        return [
            'prompt_tokens' => $prompt,
            'completion_tokens' => $completion,
            'total_tokens' => $total,
        ];
    }

    /**
     * Persist usage metrics for later reporting alongside per-request metadata
     * that captures the model, endpoint, and cost information.
     *
     * @param array<string, int> $usage
     * @param array<string, mixed> $metadata
     */
    private function recordUsage(string $endpoint, string $model, array $usage, array $metadata): void
    {
        $promptTokens = $usage['prompt_tokens'] ?? 0;
        $completionTokens = $usage['completion_tokens'] ?? 0;
        $totalTokens = $usage['total_tokens'] ?? ($promptTokens + $completionTokens);
        $cost = $this->calculateCost($model, $promptTokens, $completionTokens);

        $metadata['prompt_tokens'] = $promptTokens;
        $metadata['completion_tokens'] = $completionTokens;
        $metadata['total_tokens'] = $totalTokens;
        $metadata['cost_minor_units'] = $cost;

        try {
            $statement = $this->pdo->prepare(
                'INSERT INTO api_usage (user_id, provider, endpoint, tokens_used, cost_pence, metadata) '
                . 'VALUES (:user_id, :provider, :endpoint, :tokens_used, :cost_pence, :metadata)'
            );

            $statement->execute([
                ':user_id' => $this->userId,
                ':provider' => self::PROVIDER,
                ':endpoint' => $endpoint,
                ':tokens_used' => $totalTokens,
                ':cost_pence' => $cost,
                ':metadata' => json_encode($metadata, JSON_THROW_ON_ERROR),
            ]);
        } catch (Throwable $exception) {
            error_log('Failed to record OpenAI usage: ' . $exception->getMessage());
        }
    }

    /**
     * Calculate the cost value.
     *
     * Keeping the formula together prevents duplication across services.
     */
    private function calculateCost(string $model, int $promptTokens, int $completionTokens): int
    {
        $key = strtolower($model);
        $tariff = $this->tariffs[$key] ?? null;

        if ($tariff === null) {
            return 0;
        }

        $promptCost = ($promptTokens / 1000) * $tariff['prompt'];
        $completionCost = ($completionTokens / 1000) * $tariff['completion'];

        return (int) round($promptCost + $completionCost);
    }

    /**
     * Parse a JSON tariff definition into an internal lookup table keyed by
     * model identifier.
     *
     * @return array<string, array{prompt: float, completion: float}>
     */
    private function parseTariffs(?string $json): array
    {
        if ($json === null || trim($json) === '') {
            return [];
        }

        try {
            $data = json_decode($json, true, 512, JSON_THROW_ON_ERROR);
        } catch (JsonException $exception) {
            throw new RuntimeException('OPENAI_TARIFF_JSON is not valid JSON.', 0, $exception);
        }

        $tariffs = [];

        if (!is_array($data)) {
            return $tariffs;
        }

        foreach ($data as $model => $tariff) {
            if (!is_string($model)) {
                continue;
            }

            $key = strtolower($model);

            if (is_numeric($tariff)) {
                $value = (float) $tariff;
                $tariffs[$key] = ['prompt' => $value, 'completion' => $value];
                continue;
            }

            if (!is_array($tariff)) {
                continue;
            }

            $prompt = $this->extractTariffValue($tariff, ['prompt', 'input', 'default']);
            $completion = $this->extractTariffValue($tariff, ['completion', 'output', 'default'], $prompt);

            $tariffs[$key] = [
                'prompt' => $prompt,
                'completion' => $completion,
            ];
        }

        return $tariffs;
    }

    /**
     * Extract the tariff value from a nested data structure, falling back to a
     * supplied default when a preferred key is missing.
     *
     * @param array<string, mixed> $tariff
     * @param string[] $keys
     */
    private function extractTariffValue(array $tariff, array $keys, ?float $fallback = null): float
    {
        foreach ($keys as $key) {
            if (isset($tariff[$key]) && is_numeric($tariff[$key])) {
                return (float) $tariff[$key];
            }
        }

        return $fallback ?? 0.0;
    }

    /**
     * Handle the resolve max tokens operation.
     *
     * Documenting this helper clarifies its role within the wider workflow.
     */
    private function resolveMaxTokens(): int
    {
        $maxTokens = $this->env('OPENAI_MAX_TOKENS');

        if ($maxTokens === null) {
            return 1024;
        }

        return max(1, (int) $maxTokens);
    }

    /**
     * Evaluate whether the retry should occur.
     *
     * Providing a single decision point keeps policy logic together.
     */
    private function shouldRetry(?int $statusCode): bool
    {
        if ($statusCode === null) {
            return true;
        }

        if ($statusCode === 429) {
            return true;
        }

        return $statusCode >= 500 && $statusCode < 600;
    }

    /**
     * Extract a helpful error description from a failed HTTP response.
     *
     * Normalising the detail here keeps error handling consistent and avoids duplicating JSON
     * decoding logic throughout the class.
     */
    private function extractRequestErrorDetail(RequestException $exception): ?string
    {
        $response = $exception->getResponse();

        if ($response === null) {
            return null;
        }

        $body = (string) $response->getBody();

        if ($body === '') {
            return null;
        }

        try {
            $data = json_decode($body, true, 512, JSON_THROW_ON_ERROR);
        } catch (JsonException $ignored) {
            return trim($body);
        }

        if (isset($data['error']['message']) && is_string($data['error']['message'])) {
            return trim($data['error']['message']);
        }

        if (isset($data['message']) && is_string($data['message'])) {
            return trim($data['message']);
        }

        return trim($body);
    }

    /**
     * Build a clear exception message summarising the API failure for logging and UX.
     */
    private function buildRequestFailureMessage(?int $statusCode, ?string $detail, RequestException $exception): string
    {
        $prefix = 'OpenAI API request failed';

        if ($statusCode !== null) {
            $prefix .= sprintf(' (status %d)', $statusCode);
        }

        if ($detail !== null && $detail !== '') {
            return $prefix . ': ' . $detail;
        }

        return $prefix . ': ' . $exception->getMessage();
    }

    /**
     * Handle the wait with jitter operation.
     *
     * Documenting this helper clarifies its role within the wider workflow.
     */
    private function waitWithJitter(int $milliseconds): void
    {
        $jitter = random_int(0, (int) ($milliseconds * 0.2));
        $total = $milliseconds + $jitter;
        usleep($total * 1000);
    }

    /**
     * Handle the require env operation.
     *
     * Documenting this helper clarifies its role within the wider workflow.
     */
    private function requireEnv(string $key): string
    {
        $value = $this->env($key);

        if ($value === null || $value === '') {
            throw new RuntimeException(
                sprintf('Configuration value %s must be set via environment variables or site settings.', $key)
            );
        }

        return $value;
    }

    /**
     * Handle the env operation.
     *
     * Documenting this helper clarifies its role within the wider workflow.
     */
    private function env(string $key): ?string
    {
        $value = $_ENV[$key] ?? $_SERVER[$key] ?? getenv($key);

        if ($value !== false && $value !== null) {
            $trimmed = trim((string) $value);

            if ($trimmed !== '') {
                return $trimmed;
            }
        }

        $stored = $this->settingsRepository->findValue($this->normaliseSettingKey($key));

        if ($stored === null) {
            return null;
        }

        $trimmed = trim($stored);

        return $trimmed === '' ? null : $trimmed;
    }

    /**
     * Normalise the provided environment key into a site settings identifier.
     *
     * Having a consistent mapping allows the worker and web contexts to share
     * credentials without duplicating configuration logic.
     */
    private function normaliseSettingKey(string $key): string
    {
        return strtolower($key);
    }
}<|MERGE_RESOLUTION|>--- conflicted
+++ resolved
@@ -148,14 +148,6 @@
         $messages = [
             [
                 'role' => 'system',
-<<<<<<< HEAD
-                'content' => 'You are a planning assistant that prepares tailored job application strategies. '
-                    . 'Recommend only actions that directly support tailoring the candidate\'s CV for the specified role; '
-                    . 'exclude interview preparation, follow-up logistics, or other tasks unrelated to refining the CV. '
-                    . 'Always respond with a valid JSON object following this schema: '
-                    . '{"summary": string, "strengths": string[], "gaps": string[], "next_steps": [{"task": string, "rationale": string, "priority": "high"|"medium"|"low", "estimated_minutes": int}]}. '
-                    . 'Ensure arrays are never empty: use informative entries. Avoid markdown or prose outside JSON.',
-=======
                 'content' => <<<'PROMPT'
 You are a planning assistant that generates tailored job application strategies. Begin with a concise checklist (3-7 bullets) of your planned sub-tasks before producing a substantive response. Always reply with a valid JSON object using this schema: {"summary": string, "strengths": string[], "gaps": string[], "next_steps": [{"task": string, "rationale": string, "priority": "high"|"medium"|"low", "estimated_minutes": int}]}. Arrays must always be non-empty and provide meaningful, specific content. Do not use markdown formatting or prose outside the JSON object.
 Input Requirements:
@@ -182,7 +174,6 @@
 }
 If input is incomplete, output: {"error": "<error description>"}
 PROMPT,
->>>>>>> d8fa98d5
             ],
             [
                 'role' => 'user',
