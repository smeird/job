<?php

declare(strict_types=1);

namespace App\Queue\Handler;

use App\AI\OpenAIProvider;
use App\Prompts\PromptLibrary;
use App\Queue\Job;
use App\Queue\JobHandlerInterface;
use App\Queue\TransientJobException;
use App\Settings\SiteSettingsRepository;
use DateTimeImmutable;
use League\CommonMark\CommonMarkConverter;
use PDO;
use PDOException;
use RuntimeException;
use Throwable;

use function array_filter;
use function array_merge;
use function array_map;
use function array_values;
use function implode;
use function is_array;
use function json_encode;
use function json_last_error;
use function json_last_error_msg;
use function mb_strlen;
use function mb_substr;
use function sprintf;
use function strip_tags;
use function trim;

final class TailorCvJobHandler implements JobHandlerInterface
{
    /** @var CommonMarkConverter */
    private $markdownConverter;

    /** @var PDO */
    private $pdo;

    /** @var SiteSettingsRepository */
    private $settingsRepository;

    /**
     * Construct the object with its required dependencies.
     *
     * This ensures collaborating services are available for subsequent method calls.
     */
    public function __construct(PDO $pdo)
    {
        $this->pdo = $pdo;
        $this->settingsRepository = new SiteSettingsRepository($pdo);
        $this->markdownConverter = new CommonMarkConverter([
            'html_input' => 'strip',
            'allow_unsafe_links' => false,
        ]);
    }

    /**
     * Handle the queued job execution workflow.
     *
     * Centralising job handling logic makes worker behaviour predictable and easy to audit.
     */
    public function handle(Job $job): void
    {
        $payload = $job->payload();
        $generationId = $this->extractInt($payload, 'generation_id');
        $userId = $this->extractInt($payload, 'user_id');
        $jobDescription = $this->extractString($payload, 'job_description');
        $cvMarkdown = $this->extractString($payload, 'cv_markdown');

        error_log(sprintf(
            'TailorCvJobHandler starting generation %d for user %d (job_description=%s, cv_markdown=%s)',
            $generationId,
            $userId,
            $jobDescription === '' ? 'empty' : 'present',
            $cvMarkdown === '' ? 'empty' : 'present'
        ));

        $this->updateGenerationStatus($generationId, 'processing');

        $provider = new OpenAIProvider($userId, null, $this->pdo, $this->settingsRepository);

        $plan = $this->generatePlan($provider, $jobDescription, $cvMarkdown);
        $constraints = $this->buildConstraints($payload, $cvMarkdown);
        $draft = $this->generateDraft($provider, $plan, $constraints);
        $converted = $this->convertDraft($draft);

        $coverLetterPrompt = $this->buildCoverLetterPrompt($payload, $plan, $jobDescription, $cvMarkdown);
        $coverLetterDraft = $this->generateCoverLetterDraft($provider, $coverLetterPrompt);
        $coverLetterConverted = $this->convertDraft($coverLetterDraft);

        $records = array_merge(
            [$this->buildTextOutput($generationId, 'cv_plan', 'application/json', $plan)],
            $this->createDocumentOutputs($generationId, 'cv', $draft, $converted['html'], $converted['text']),
            $this->createDocumentOutputs(
                $generationId,
                'cover_letter',
                $coverLetterDraft,
                $coverLetterConverted['html'],
                $coverLetterConverted['text']
            )
        );

        $this->persistOutputs($generationId, $records);
        $this->updateGenerationStatus($generationId, 'completed');
    }

    /**
     * Handle the on failure operation.
     *
     * Documenting this helper clarifies its role within the wider workflow.
     */
    public function onFailure(Job $job, string $error, bool $willRetry): void
    {
        $payload = $job->payload();
        $generationId = isset($payload['generation_id']) ? (int) $payload['generation_id'] : null;

        if ($generationId === null || $generationId <= 0) {
            return;
        }

        if ($willRetry) {
            $this->updateGenerationStatus($generationId, 'processing');

            return;
        }

        $context = is_array($payload) ? $payload : [];

        $this->updateGenerationStatus($generationId, 'failed', $error, $context);
    }

    /**
     * Handle the generate plan operation.
     *
     * Documenting this helper clarifies its role within the wider workflow.
     */
    private function generatePlan(OpenAIProvider $provider, string $jobDescription, string $cvMarkdown): string
    {
        try {
            return $provider->plan($jobDescription, $cvMarkdown);
        } catch (Throwable $exception) {
            throw new TransientJobException('Failed to generate tailoring plan: ' . $exception->getMessage(), 0, $exception);
        }
    }

    /**
     * Handle the generate draft operation.
     *
     * Documenting this helper clarifies its role within the wider workflow.
     */
    private function generateDraft(OpenAIProvider $provider, string $plan, string $constraints): string
    {
        try {
            return $provider->draft($plan, $constraints);
        } catch (Throwable $exception) {
            throw new TransientJobException('Failed to generate tailored draft: ' . $exception->getMessage(), 0, $exception);
        }
    }

    /**
     * Generate the cover letter draft using the specialised OpenAI prompt.
     *
     * Separating this call keeps the cover letter lifecycle distinct from the CV while sharing
     * the provider dependency and retry behaviour.
     */
    private function generateCoverLetterDraft(OpenAIProvider $provider, string $instructions): string
    {
        try {
            return $provider->draftCoverLetter($instructions);
        } catch (Throwable $exception) {
            throw new TransientJobException('Failed to generate cover letter draft: ' . $exception->getMessage(), 0, $exception);
        }
    }

    /**
     * Convert the draft into the desired format.
     *
     * Having a dedicated converter isolates formatting concerns.
     */
    private function convertDraft(string $draft): array
    {
        try {
            if (method_exists($this->markdownConverter, 'convertToHtml')) {
                $converted = $this->markdownConverter->convertToHtml($draft);
            } else {
                $converted = $this->markdownConverter->convert($draft);
            }

            $html = is_object($converted) && method_exists($converted, 'getContent')
                ? $converted->getContent()
                : (string) $converted;
        } catch (Throwable $exception) {
            throw new RuntimeException('Unable to convert draft markdown into HTML.', 0, $exception);
        }

        $text = trim(strip_tags($html));

        return [
            'html' => $html,
            'text' => $text,
        ];
    }

    /**
<<<<<<< HEAD
=======
     * Generate DOCX and PDF binaries for the supplied markdown document.
     *
     * Having a shared helper keeps binary conversion consistent across CV and cover letter outputs
     * while gracefully degrading to markdown-only storage if the conversion stack raises an error.
     *
     * @return array<string, string>
     */
    private function generateBinaryVariants(Converter $converter, string $markdown): array
    {
        try {
            return $converter->renderFormats($markdown);
        } catch (Throwable $exception) {
            error_log(
                sprintf(
                    'TailorCvJobHandler failed to render binary formats: %s',
                    $exception->getMessage()
                )
            );

            return [];
        }
    }

    /**
>>>>>>> be7dfc09
     * Build the output rows associated with a specific document artifact.
     *
     * Centralising the mapping keeps persistence logic compact, storing the markdown and rendered
     * text variants while binary conversions occur at download time.
     *
     * @return array<int, array<string, mixed>>
     */
    private function createDocumentOutputs(
        int $generationId,
        string $artifact,
        string $markdown,
        string $html,
        string $plainText
    ): array {
        $outputs = [];

        $outputs[] = $this->buildTextOutput($generationId, $artifact, 'text/markdown', $markdown);
        $outputs[] = $this->buildTextOutput($generationId, $artifact, 'text/html', $html);
        $outputs[] = $this->buildTextOutput($generationId, $artifact, 'text/plain', $plainText);

        return $outputs;
    }

    /**
     * Create a text-based generation output payload ready for persistence.
     *
     * @return array<string, mixed>
     */
    private function buildTextOutput(int $generationId, string $artifact, string $mimeType, string $content): array
    {
        return [
            'generation_id' => $generationId,
            'artifact' => $artifact,
            'mime_type' => $mimeType,
            'content' => null,
            'output_text' => $content,
            'tokens_used' => null,
        ];
    }

    /**
     * Handle the persist outputs operation.
     *
     * Documenting this helper clarifies its role within the wider workflow.
     */
    private function persistOutputs(int $generationId, array $records): void
    {
        try {
            $this->pdo->beginTransaction();

            $delete = $this->pdo->prepare('DELETE FROM generation_outputs WHERE generation_id = :generation_id');
            $delete->execute([':generation_id' => $generationId]);

            $insert = $this->pdo->prepare(
                'INSERT INTO generation_outputs (generation_id, artifact, mime_type, content, output_text, tokens_used) '
                . 'VALUES (:generation_id, :artifact, :mime_type, :content, :output_text, :tokens_used)'
            );

            foreach ($records as $record) {
                $insert->execute([
                    ':generation_id' => $record['generation_id'],
                    ':artifact' => $record['artifact'],
                    ':mime_type' => $record['mime_type'],
                    ':content' => $record['content'],
                    ':output_text' => $record['output_text'],
                    ':tokens_used' => $record['tokens_used'],
                ]);
            }

            $this->pdo->commit();
        } catch (Throwable $exception) {
            if ($this->pdo->inTransaction()) {
                $this->pdo->rollBack();
            }

            throw new RuntimeException('Failed to persist generation outputs.', 0, $exception);
        }
    }

    /**
     * Build the constraints representation.
     *
     * Centralised construction avoids duplicating structural knowledge elsewhere.
     */
    private function buildConstraints(array $payload, string $cvMarkdown): string
    {
        $templateValue = isset($payload['prompt']) ? trim((string) $payload['prompt']) : '';
        $template = $templateValue !== '' ? $templateValue : PromptLibrary::tailorPrompt();
        $jobTitle = $this->optionalString($payload, 'job_title');
        $company = $this->optionalString($payload, 'company');
        $competencyList = $this->prepareCompetencyList($payload);

        $cvSections = $this->optionalString($payload, 'cv_sections');
        $cvSections = $cvSections !== '' ? $cvSections : $cvMarkdown;

        return strtr($template, [
            '{{title}}' => $jobTitle !== '' ? $jobTitle : 'Not specified',
            '{{company}}' => $company !== '' ? $company : 'Not specified',
            '{{competencies}}' => $competencyList !== '' ? $competencyList : 'Not specified',
            '{{cv_sections}}' => $cvSections,
        ]);
    }

    /**
     * Build the cover letter instructions using the dedicated template and contextual data.
     *
     * Producing a rich prompt here keeps the AI call focused on the relevant accomplishments and tone.
     */
    private function buildCoverLetterPrompt(
        array $payload,
        string $plan,
        string $jobDescription,
        string $cvMarkdown
    ): string {
        $template = PromptLibrary::coverLetterPrompt();
        $jobTitle = $this->optionalString($payload, 'job_title');
        $company = $this->optionalString($payload, 'company');
        $competencyList = $this->prepareCompetencyList($payload);
        $jobExcerpt = $this->truncateContent($jobDescription, 2000);
        $cvExcerpt = $this->truncateContent($cvMarkdown, 2000);

        return strtr($template, [
            '{{title}}' => $jobTitle !== '' ? $jobTitle : 'Not specified',
            '{{company}}' => $company !== '' ? $company : 'Not specified',
            '{{competencies}}' => $competencyList !== '' ? $competencyList : 'Not specified',
            '{{job_description}}' => $jobExcerpt,
            '{{cv_sections}}' => $cvExcerpt,
            '{{plan}}' => trim($plan),
        ]);
    }

    /**
     * Normalise the competencies payload into a readable comma-separated string.
     */
    private function prepareCompetencyList(array $payload): string
    {
        $competencies = $payload['competencies'] ?? [];

        if (is_array($competencies)) {
            $cleaned = array_map(
                static function ($value): string {
                    return trim((string) $value);
                },
                $competencies
            );
            $cleaned = array_values(array_filter(
                $cleaned,
                static function (string $value): bool {
                    return $value !== '';
                }
            ));

            return implode(', ', $cleaned);
        }

        return trim((string) $competencies);
    }

    /**
     * Trim long-form content to keep prompts within manageable limits for the model.
     */
    private function truncateContent(string $content, int $limit): string
    {
        if ($limit <= 0) {
            return $content;
        }

        if (mb_strlen($content) <= $limit) {
            return $content;
        }

        return mb_substr($content, 0, $limit) . '…';
    }

    /**
     * Handle the update generation status operation.
     *
     * Documenting this helper clarifies its role within the wider workflow.
     */
    private function updateGenerationStatus(
        int $generationId,
        string $status,
        ?string $error = null,
        array $context = []
    ): void {
        try {
            $statement = $this->pdo->prepare(
                'UPDATE generations SET status = :status, updated_at = :updated_at WHERE id = :id'
            );

            $statement->execute([
                ':status' => $status,
                ':updated_at' => (new DateTimeImmutable('now'))->format('Y-m-d H:i:s'),
                ':id' => $generationId,
            ]);

            if ($error !== null && $status === 'failed') {
                $this->recordFailure($generationId, $error, $context);
            }
        } catch (PDOException $exception) {
            throw new RuntimeException('Unable to update generation status.', 0, $exception);
        }
    }

    /**
     * Handle the record failure operation.
     *
     * Documenting this helper clarifies its role within the wider workflow.
     */
    private function recordFailure(int $generationId, string $error, array $context): void
    {
        try {
            $statement = $this->pdo->prepare(
                'INSERT INTO audit_logs (user_id, ip_address, email, action, user_agent, details, created_at) '
                . 'SELECT user_id, :ip_address, NULL, :action, :user_agent, :details, :created_at '
                . 'FROM generations WHERE id = :generation_id'
            );

            $statement->execute([
                ':ip_address' => '127.0.0.1',
                ':action' => 'generation_failed',
                ':user_agent' => 'queue-worker',
                ':details' => $this->encodeFailureDetails($generationId, $error, $context),
                ':created_at' => (new DateTimeImmutable('now'))->format('Y-m-d H:i:s'),
                ':generation_id' => $generationId,
            ]);
        } catch (Throwable $throwable) {
            // Swallow logging errors to avoid masking the original failure.
        }
    }

    /**
     * Safely encode the failure details into JSON for audit logging.
     *
     * Using a compatibility layer means the handler continues to operate on platforms
     * where JSON_THROW_ON_ERROR might not be available while still surfacing
     * encoding problems in a predictable way.
     */
    private function encodeFailureDetails(int $generationId, string $error, array $context): string
    {
        $payload = $this->buildFailureContext($generationId, $error, $context);

        if (\defined('JSON_THROW_ON_ERROR')) {
            return (string) json_encode($payload, \constant('JSON_THROW_ON_ERROR'));
        }

        $encoded = json_encode($payload);

        if ($encoded === false || json_last_error() !== JSON_ERROR_NONE) {
            throw new RuntimeException('Failed to encode failure details: ' . json_last_error_msg());
        }

        return $encoded;
    }

    /**
     * Build a structured failure context payload for auditing.
     *
     * Creating a single normaliser keeps log detail consistent and ensures sensitive
     * document content is trimmed before it is written to the database.
     *
     * @param array<string, mixed> $context The raw job payload used when the failure occurred.
     * @return array<string, mixed> A condensed representation suitable for persistence.
     */
    private function buildFailureContext(int $generationId, string $error, array $context): array
    {
        return [
            'generation_id' => $generationId,
            'error' => $error,
            'payload' => $this->summarisePayload($context),
        ];
    }

    /**
     * Summarise the payload information for logging purposes.
     *
     * The helper trims large fields and only exposes identifying metadata so the
     * audit trail remains helpful without storing entire documents.
     *
     * @param array<string, mixed> $context The raw job payload used when the failure occurred.
     * @return array<string, mixed> Reduced payload data for diagnostic logging.
     */
    private function summarisePayload(array $context): array
    {
        $summary = [];

        if (isset($context['job_document_id'])) {
            $summary['job_document_id'] = (int) $context['job_document_id'];
        }

        if (isset($context['cv_document_id'])) {
            $summary['cv_document_id'] = (int) $context['cv_document_id'];
        }

        if (isset($context['model'])) {
            $summary['model'] = (string) $context['model'];
        }

        if (isset($context['thinking_time'])) {
            $summary['thinking_time'] = (int) $context['thinking_time'];
        }

        if (isset($context['job_description'])) {
            $summary['job_description_preview'] = mb_substr((string) $context['job_description'], 0, 200);
        }

        if (isset($context['cv_markdown'])) {
            $summary['cv_markdown_preview'] = mb_substr((string) $context['cv_markdown'], 0, 200);
        }

        return $summary;
    }

    /**
     * Handle the extract int operation.
     *
     * Documenting this helper clarifies its role within the wider workflow.
     */
    private function extractInt(array $payload, string $key): int
    {
        if (!isset($payload[$key])) {
            throw new RuntimeException(sprintf('Missing required payload key: %s', $key));
        }

        $value = (int) $payload[$key];

        if ($value <= 0) {
            throw new RuntimeException(sprintf('Payload key %s must be a positive integer.', $key));
        }

        return $value;
    }

    /**
     * Handle the extract string operation.
     *
     * Documenting this helper clarifies its role within the wider workflow.
     */
    private function extractString(array $payload, string $key): string
    {
        if (!isset($payload[$key])) {
            throw new RuntimeException(sprintf('Missing required payload key: %s', $key));
        }

        $value = trim((string) $payload[$key]);

        if ($value === '') {
            throw new RuntimeException(sprintf('Payload key %s cannot be empty.', $key));
        }

        return $value;
    }

    /**
     * Handle the optional string operation.
     *
     * Documenting this helper clarifies its role within the wider workflow.
     */
    private function optionalString(array $payload, string $key): string
    {
        if (!isset($payload[$key])) {
            return '';
        }

        return trim((string) $payload[$key]);
    }
}<|MERGE_RESOLUTION|>--- conflicted
+++ resolved
@@ -206,33 +206,7 @@
     }
 
     /**
-<<<<<<< HEAD
-=======
-     * Generate DOCX and PDF binaries for the supplied markdown document.
-     *
-     * Having a shared helper keeps binary conversion consistent across CV and cover letter outputs
-     * while gracefully degrading to markdown-only storage if the conversion stack raises an error.
-     *
-     * @return array<string, string>
-     */
-    private function generateBinaryVariants(Converter $converter, string $markdown): array
-    {
-        try {
-            return $converter->renderFormats($markdown);
-        } catch (Throwable $exception) {
-            error_log(
-                sprintf(
-                    'TailorCvJobHandler failed to render binary formats: %s',
-                    $exception->getMessage()
-                )
-            );
-
-            return [];
-        }
-    }
-
-    /**
->>>>>>> be7dfc09
+
      * Build the output rows associated with a specific document artifact.
      *
      * Centralising the mapping keeps persistence logic compact, storing the markdown and rendered
