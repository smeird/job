--- conflicted
+++ resolved
@@ -31,15 +31,10 @@
             return $container->get(HomeController::class)->index($request, $response);
         });
 
-<<<<<<< HEAD
+
         $app->get('/auth', function (Request $request, Response $response) use ($container) {
             return $container->get(AuthController::class)->showLogin($request, $response);
-=======
-        $app->get('/auth', function (Request $request, Response $response): Response {
-            return $response
-                ->withHeader('Location', '/auth/login')
-                ->withStatus(302);
->>>>>>> 9e3b46ce
+
         });
 
         $app->get('/auth/register', function (Request $request, Response $response) use ($container) {
