<?php

declare(strict_types=1);

namespace App;

<<<<<<< HEAD
use App\Controllers\AuthController;
use App\Controllers\HomeController;
=======

use App\Prompts\PromptLibrary;
use App\Validation\DraftValidator;
use InvalidArgumentException;
use App\Documents\DocumentPreviewer;
use App\Documents\DocumentService;
use App\Documents\DocumentValidationException;
use App\Documents\DocumentValidator;
use App\Documents\DocumentRepository;
>>>>>>> bc3c04cd
use Psr\Http\Message\ResponseInterface as Response;
use Psr\Http\Message\ServerRequestInterface as Request;
use Slim\App;
use Slim\Exception\HttpBadRequestException;

class Routes
{
    public static function register(App $app): void
    {
<<<<<<< HEAD
        $container = $app->getContainer();
        $homeController = $container->get(HomeController::class);
        $authController = $container->get(AuthController::class);

        $app->get('/', [$homeController, 'index']);

        $app->get('/auth/register', [$authController, 'showRegister']);
        $app->post('/auth/register', [$authController, 'register']);
        $app->get('/auth/register/verify', [$authController, 'showRegisterVerify']);
        $app->post('/auth/register/verify', [$authController, 'registerVerify']);

        $app->get('/auth/login', [$authController, 'showLogin']);
        $app->post('/auth/login', [$authController, 'login']);
        $app->get('/auth/login/verify', [$authController, 'showLoginVerify']);
        $app->post('/auth/login/verify', [$authController, 'loginVerify']);

        $app->get('/auth/backup-codes', [$authController, 'showBackupCodes']);
        $app->post('/auth/backup-codes', [$authController, 'backupCodes']);
        $app->post('/auth/logout', [$authController, 'logout']);
=======
        $documentRepository = new DocumentRepository(Database::connection());
        $documentService = new DocumentService($documentRepository, new DocumentValidator());
        $documentPreviewer = new DocumentPreviewer();
>>>>>>> bc3c04cd

        $app->get('/healthz', static function (Request $request, Response $response): Response {
            $response->getBody()->write('ok');

            return $response->withHeader('Content-Type', 'text/plain');
        });


        $app->get('/prompts', static function (Request $request, Response $response): Response {
            $payload = [
                'system' => PromptLibrary::systemPrompt(),
                'tailor' => PromptLibrary::tailorPrompt(),
            ];

            $response->getBody()->write((string) json_encode($payload, JSON_UNESCAPED_SLASHES | JSON_UNESCAPED_UNICODE));

            return $response->withHeader('Content-Type', 'application/json');
        });

        $app->post('/draft/validate', static function (Request $request, Response $response): Response {
            $parsed = $request->getParsedBody();

            if (!is_array($parsed)) {
                throw new HttpBadRequestException($request, 'Invalid request payload.');
            }

            $sourceCv = isset($parsed['source_cv']) ? trim((string) $parsed['source_cv']) : '';
            $draft = isset($parsed['draft_markdown']) ? trim((string) $parsed['draft_markdown']) : '';

            if ($sourceCv === '' || $draft === '') {
                throw new HttpBadRequestException($request, 'Both source_cv and draft_markdown are required.');
            }

            $validator = new DraftValidator();

            try {
                $validator->ensureNoUnknownOrganisations($sourceCv, $draft);
            } catch (InvalidArgumentException $exception) {
                $response->getBody()->write((string) json_encode([
                    'status' => 'rejected',
                    'reason' => $exception->getMessage(),
                ], JSON_UNESCAPED_SLASHES | JSON_UNESCAPED_UNICODE));

                return $response
                    ->withStatus(422)
                    ->withHeader('Content-Type', 'application/json');
            }

            $response->getBody()->write((string) json_encode([
                'status' => 'accepted',
            ], JSON_UNESCAPED_SLASHES | JSON_UNESCAPED_UNICODE));

            return $response->withHeader('Content-Type', 'application/json');

        });
    }
}<|MERGE_RESOLUTION|>--- conflicted
+++ resolved
@@ -4,20 +4,9 @@
 
 namespace App;
 
-<<<<<<< HEAD
 use App\Controllers\AuthController;
 use App\Controllers\HomeController;
-=======
 
-use App\Prompts\PromptLibrary;
-use App\Validation\DraftValidator;
-use InvalidArgumentException;
-use App\Documents\DocumentPreviewer;
-use App\Documents\DocumentService;
-use App\Documents\DocumentValidationException;
-use App\Documents\DocumentValidator;
-use App\Documents\DocumentRepository;
->>>>>>> bc3c04cd
 use Psr\Http\Message\ResponseInterface as Response;
 use Psr\Http\Message\ServerRequestInterface as Request;
 use Slim\App;
@@ -27,7 +16,7 @@
 {
     public static function register(App $app): void
     {
-<<<<<<< HEAD
+
         $container = $app->getContainer();
         $homeController = $container->get(HomeController::class);
         $authController = $container->get(AuthController::class);
@@ -47,11 +36,7 @@
         $app->get('/auth/backup-codes', [$authController, 'showBackupCodes']);
         $app->post('/auth/backup-codes', [$authController, 'backupCodes']);
         $app->post('/auth/logout', [$authController, 'logout']);
-=======
-        $documentRepository = new DocumentRepository(Database::connection());
-        $documentService = new DocumentService($documentRepository, new DocumentValidator());
-        $documentPreviewer = new DocumentPreviewer();
->>>>>>> bc3c04cd
+
 
         $app->get('/healthz', static function (Request $request, Response $response): Response {
             $response->getBody()->write('ok');
