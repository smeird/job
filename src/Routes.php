--- conflicted
+++ resolved
@@ -4,17 +4,15 @@
 
 namespace App;
 
-<<<<<<< HEAD
+
 use App\Prompts\PromptLibrary;
 use App\Validation\DraftValidator;
 use InvalidArgumentException;
-=======
 use App\Documents\DocumentPreviewer;
 use App\Documents\DocumentService;
 use App\Documents\DocumentValidationException;
 use App\Documents\DocumentValidator;
 use App\Documents\DocumentRepository;
->>>>>>> 46788ce8
 use Psr\Http\Message\ResponseInterface as Response;
 use Psr\Http\Message\ServerRequestInterface as Request;
 use Slim\App;
@@ -34,7 +32,7 @@
             return $response->withHeader('Content-Type', 'text/plain');
         });
 
-<<<<<<< HEAD
+
         $app->get('/prompts', static function (Request $request, Response $response): Response {
             $payload = [
                 'system' => PromptLibrary::systemPrompt(),
@@ -80,79 +78,7 @@
             ], JSON_UNESCAPED_SLASHES | JSON_UNESCAPED_UNICODE));
 
             return $response->withHeader('Content-Type', 'application/json');
-=======
-        $app->post('/documents/upload', static function (Request $request, Response $response) use ($documentService): Response {
-            $files = $request->getUploadedFiles();
-            $uploadedFile = $files['document'] ?? null;
 
-            if ($uploadedFile === null) {
-                $response->getBody()->write((string) json_encode(['error' => 'No document uploaded.']));
-
-                return $response
-                    ->withStatus(400)
-                    ->withHeader('Content-Type', 'application/json');
-            }
-
-            try {
-                $document = $documentService->storeUploadedDocument($uploadedFile);
-            } catch (DocumentValidationException $exception) {
-                $response->getBody()->write((string) json_encode(['error' => $exception->getMessage()]));
-
-                return $response
-                    ->withStatus($exception->statusCode())
-                    ->withHeader('Content-Type', 'application/json');
-            } catch (\Throwable $exception) {
-                $response->getBody()->write((string) json_encode(['error' => 'Unable to process the uploaded document.']));
-
-                return $response
-                    ->withStatus(400)
-                    ->withHeader('Content-Type', 'application/json');
-            }
-
-            $payload = json_encode([
-                'id' => $document->id(),
-                'filename' => $document->filename(),
-                'mime_type' => $document->mimeType(),
-                'size_bytes' => $document->sizeBytes(),
-                'sha256' => $document->sha256(),
-            ]);
-
-            $response->getBody()->write($payload === false ? '{}' : $payload);
-
-            return $response
-                ->withStatus(201)
-                ->withHeader('Content-Type', 'application/json');
-        });
-
-        $app->get('/documents/{id}/preview', static function (Request $request, Response $response, array $args) use ($documentService, $documentPreviewer): Response {
-            $id = isset($args['id']) ? (int) $args['id'] : 0;
-
-            if ($id <= 0) {
-                $response->getBody()->write('Document not found.');
-
-                return $response->withStatus(404)->withHeader('Content-Type', 'text/plain; charset=utf-8');
-            }
-
-            $document = $documentService->find($id);
-
-            if ($document === null) {
-                $response->getBody()->write('Document not found.');
-
-                return $response->withStatus(404)->withHeader('Content-Type', 'text/plain; charset=utf-8');
-            }
-
-            $preview = $documentPreviewer->render($document);
-
-            if (function_exists('mb_substr')) {
-                $preview = mb_substr($preview, 0, 5000);
-            } else {
-                $preview = substr($preview, 0, 5000);
-            }
-
-            $response->getBody()->write($preview);
-
-            return $response->withHeader('Content-Type', 'text/plain; charset=utf-8');
->>>>>>> 46788ce8
         });
     }
 }