--- conflicted
+++ resolved
@@ -42,37 +42,5 @@
 
         return $appUrl;
     }
-<<<<<<< HEAD
-=======
 
-    private static function registerSecurityHeaders(App $app, string $appUrl): void
-    {
-        $headers = [
-            'Content-Security-Policy' => implode('; ', [
-                "default-src 'self' {$appUrl}",
-                "base-uri 'self'",
-                "connect-src 'self' {$appUrl} https://code.highcharts.com",
-                "frame-ancestors 'none'",
-                "img-src 'self' data: {$appUrl}",
-                "script-src 'self' https://cdn.jsdelivr.net https://code.highcharts.com",
-                "style-src 'self' https://cdn.jsdelivr.net",
-                "form-action 'self' {$appUrl}",
-            ]),
-            'Referrer-Policy' => 'strict-origin-when-cross-origin',
-            'Permissions-Policy' => 'accelerometer=(), camera=(), geolocation=(), gyroscope=(), magnetometer=(), microphone=(), payment=(), usb=()',
-        ];
-
-        $app->add(function (ServerRequestInterface $request, RequestHandlerInterface $handler) use ($headers): ResponseInterface {
-            $response = $handler->handle($request);
-
-            foreach ($headers as $name => $value) {
-                if (!$response->hasHeader($name)) {
-                    $response = $response->withHeader($name, $value);
-                }
-            }
-
-            return $response;
-        });
-    }
->>>>>>> e21df433
 }