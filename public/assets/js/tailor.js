--- conflicted
+++ resolved
@@ -259,7 +259,7 @@
             get canSubmit() {
                 return this.selectedJob !== null && this.selectedCv !== null && this.thinkingTimeIsValid;
             },
-<<<<<<< HEAD
+
 
             /**
              * Validate the thinking time slider value.
@@ -302,50 +302,7 @@
                     }
                 }
 
-=======
-
-            /**
-             * Validate the thinking time slider value.
-             *
-             * @returns {boolean} True when the thinking time falls within the allowed range.
-             */
-            get thinkingTimeIsValid() {
-                return typeof this.form.thinking_time === 'number' && this.form.thinking_time >= 5 && this.form.thinking_time <= 60;
-            },
-
-            /**
-             * Retrieve the currently selected job document.
-             *
-             * @returns {object|null} The selected job document or null when not chosen.
-             */
-            get selectedJob() {
-                return findDocument(this.jobDocuments, this.form.job_document_id);
-            },
-
-            /**
-             * Retrieve the currently selected CV document.
-             *
-             * @returns {object|null} The selected CV document or null when not chosen.
-             */
-            get selectedCv() {
-                return findDocument(this.cvDocuments, this.form.cv_document_id);
-            },
-
-            /**
-             * Display the label for the currently selected model.
-             *
-             * @returns {string} The model label or raw model value when no label exists.
-             */
-            get selectedModelLabel() {
-                for (let index = 0; index < this.models.length; index += 1) {
-                    const item = this.models[index];
-
-                    if (item && item.value === this.form.model) {
-                        return item.label || item.value;
-                    }
-                }
-
->>>>>>> c364d311
+
                 return this.form.model;
             },
 
@@ -390,7 +347,7 @@
                 if (!this.canAccessStep(targetStep)) {
                     return;
                 }
-<<<<<<< HEAD
+
 
                 this.step = normaliseNumber(targetStep, this.step);
                 this.errorMessage = '';
@@ -398,15 +355,7 @@
                 this.schedulePanelFocus();
             },
 
-=======
-
-                this.step = normaliseNumber(targetStep, this.step);
-                this.errorMessage = '';
-                this.successMessage = '';
-                this.schedulePanelFocus();
-            },
-
->>>>>>> c364d311
+
             /**
              * Advance the wizard to the next step.
              */
@@ -418,7 +367,7 @@
                     this.schedulePanelFocus();
                 }
             },
-<<<<<<< HEAD
+
 
             /**
              * Return to the previous step and clear transient messaging.
@@ -639,204 +588,6 @@
         }
 
         document.addEventListener('alpine:init', handleAlpineInitEvent);
-=======
-
-            /**
-             * Return to the previous step and clear transient messaging.
-             */
-            previous() {
-                if (this.step > 1) {
-                    this.step -= 1;
-                    this.errorMessage = '';
-                    this.successMessage = '';
-                    this.schedulePanelFocus();
-                }
-            },
-
-            /**
-             * Record the selected job document identifier.
-             *
-             * @param {*} identifier The job document identifier to store.
-             */
-            selectJob(identifier) {
-                this.form.job_document_id = identifier;
-                this.errorMessage = '';
-            },
-
-            /**
-             * Record the selected CV document identifier.
-             *
-             * @param {*} identifier The CV document identifier to store.
-             */
-            selectCv(identifier) {
-                this.form.cv_document_id = identifier;
-                this.errorMessage = '';
-            },
-
-            /**
-             * Update the selected AI model value.
-             *
-             * @param {string} value The identifier for the chosen model.
-             */
-            setModel(value) {
-                this.form.model = value;
-                this.errorMessage = '';
-            },
-
-            /**
-             * Queue the tailoring request by sending a JSON payload to the server.
-             */
-            async queue() {
-                if (this.isSubmitting || !this.canSubmit) {
-                    return;
-                }
-
-                this.isSubmitting = true;
-                this.errorMessage = '';
-                this.successMessage = '';
-
-                try {
-                    const response = await fetch('/generations', {
-                        method: 'POST',
-                        headers: {
-                            'Content-Type': 'application/json',
-                        },
-                        credentials: 'same-origin',
-                        body: JSON.stringify({
-                            job_document_id: this.form.job_document_id,
-                            cv_document_id: this.form.cv_document_id,
-                            model: this.form.model,
-                            thinking_time: this.form.thinking_time,
-                        }),
-                    });
-
-                    const data = await response.json();
-
-                    if (!response.ok) {
-                        const message = data && typeof data.error === 'string'
-                            ? data.error
-                            : 'Unable to queue the generation. Please try again.';
-
-                        this.errorMessage = message;
-                        return;
-                    }
-
-                    const list = this.generations.slice();
-
-                    list.unshift({
-                        ...data,
-                        job_document: this.selectedJob,
-                        cv_document: this.selectedCv,
-                        thinking_time: typeof data.thinking_time === 'number'
-                            ? data.thinking_time
-                            : this.form.thinking_time,
-                    });
-
-                    this.generations = list;
-                    this.successMessage = 'Generation queued successfully.';
-                    this.resetForm();
-                } catch (error) {
-                    this.errorMessage = 'A network error prevented queuing the generation.';
-                } finally {
-                    this.isSubmitting = false;
-                }
-            },
-
-            /**
-             * Format a date string for concise card and list displays.
-             *
-             * @param {string} value The ISO date string to format.
-             * @returns {string} The formatted date or an empty string.
-             */
-            formatDate(value) {
-                if (!value) {
-                    return '';
-                }
-
-                const date = new Date(value);
-
-                if (isNaN(date.getTime())) {
-                    return value;
-                }
-
-                return date.toLocaleDateString();
-            },
-
-            /**
-             * Format a timestamp string with both date and time components.
-             *
-             * @param {string} value The ISO timestamp to format.
-             * @returns {string} The formatted timestamp or an empty string.
-             */
-            formatDateTime(value) {
-                if (!value) {
-                    return '';
-                }
-
-                const date = new Date(value);
-
-                if (isNaN(date.getTime())) {
-                    return value;
-                }
-
-                return date.toLocaleString();
-            },
-
-            /**
-             * Ensure the wizard panel receives focus after content changes.
-             */
-            schedulePanelFocus() {
-                this.$nextTick(() => {
-                    this.focusPanel();
-                });
-            },
-
-            /**
-             * Move focus to the wizard panel to aid keyboard and screen-reader users.
-             */
-            focusPanel() {
-                if (!this.$refs.panel) {
-                    return;
-                }
-
-                if (typeof this.$refs.panel.scrollIntoView === 'function') {
-                    this.$refs.panel.scrollIntoView({ behavior: 'smooth', block: 'start' });
-                }
-
-                if (typeof this.$refs.panel.focus === 'function') {
-                    this.$refs.panel.focus();
-                }
-            },
-        };
-    };
-
-    /**
-     * Register the Tailor CV wizard with a provided Alpine.js instance.
-     *
-     * @param {object} Alpine The Alpine.js instance that exposes the registration API.
-     * @returns {void}
-     */
-    const registerTailorWizard = function (Alpine) {
-        if (!Alpine || typeof Alpine.data !== 'function') {
-            return;
-        }
-
-        Alpine.data('tailorWizard', tailorWizardFactory);
-    };
-
-    if (typeof window !== "undefined") {
-        window.tailorWizard = tailorWizardFactory;
-
-        if (window.Alpine) {
-            registerTailorWizard(window.Alpine);
-        } else {           document.addEventListener('alpine:init', function (event) {
-                // Use the Alpine instance provided by the event detail, falling back to the global reference.
-                const alpineInstance = event && event.detail ? event.detail : window.Alpine;
-
-                registerTailorWizard(alpineInstance);
-
-            });
-        }
->>>>>>> c364d311
+
     }
 })();